<<<<<<< HEAD
  [Graeme Weatherill]
  * Revises Montalva et al. (2015) GMPE (on author's advice)
=======
  [Silvia Canessa]
  * Adds Dowrick and Rhoades 2005 GMPE

  [Michele Simionato]
  * Fixed the equality check for SiteCollections: now all of the parameters
    are compared, not only lons and lats.
>>>>>>> 62b2a65a

  [Yen-Shin Chen]
  * Modified the hypocentre_patch_index method to obtain the best solution


python-oq-hazardlib (0.17.0-0~precise01) precise; urgency=low

  [Michele Simionato]
  * Avoided doing the rupture filtering twice
  * Optimized the case of multiple GSIMs by instantiating the
    ruptures/sites/distances contexts only once

 -- Matteo Nastasi (GEM Foundation) <nastasi@openquake.org>  Mon, 14 Dec 2015 09:46:06 +0100

python-oq-hazardlib (0.16.0-0~precise01) precise; urgency=low

  [Graeme Weatherill]
  * Adds methods for modifying the geometry configurations of the fault sources
  * Adds Allen, Wald and Worden (2012) Intensity Prediction Equation

  [Michele Simionato]
  * Refactored atkinson_boore_2003 classes to avoid unneeded instantiation

  [Matteo Nastasi]
  * Imposed version for python-h5py dependency, Ubuntu 12.04 will use
    backported version from GEM repository

  [Graeme Weatherill]
  * Adds Montalva et al. (2015) GMPE

  [Robin Gee]
  * Adds Tusa and Langer (2015) GMPE

 -- Matteo Nastasi (GEM Foundation) <nastasi@openquake.org>  Tue, 17 Nov 2015 10:31:52 +0100

python-oq-hazardlib (0.15.0-0~precise01) precise; urgency=low

  [Yen-Shin Chen]
  * Surface: fix bug for dipping fault in get_fault_patch_vertices method

  [Graeme Weatherill]
  * Adds support for GMPEs to be implemented in the form of HDF5 binary tables
  * Adds '__repr__' method to scalerel and MFD base classes

  [Michele Simionato]
  * Now hazardlib unofficially supports Python 3
  * Added support for python setup.py test

  [Graeme Weatherill]
  * Adds the 'upper' and 'lower' epistemic uncertainty corrections for the
    NGA West 2 GMPEs used in the 2014 US National Seismic Hazard Map
  
  [Michele Simionato]
  * Fixed the filtering of site IDs
  * hazardlib now requires h5py

  [Graeme Weatherill]
  * Adds Atkinson & Macias (2009) Subduction Interface GMPE

  [Yen-Shin Chen]
  * Rupture: fix bug in get_dppvalue

  [Graeme Weatherill]
  * Adds 'sample' method to PMF class

  [Matteo Nastasi]
  * Packaging system improvement

  [Yen-Shin Chen]
  * Rupture: adds 'rupture_slip_direction' slot
  * Simple fault: Adds 'hypo_list' and 'slip_list' slot
  * Adds 'rcdpp' slot to DistanceContext object
  * ParametricProbabilisticRupture: adds 'rupture_slip_direction' slot and get_dppvalue, get_cdppvalue method
  * Implements near fault effect- directivity adaptation of Chiou & Youngs 2014

 -- Matteo Nastasi (GEM Foundation) <nastasi@openquake.org>  Wed, 23 Sep 2015 14:28:50 +0200

python-oq-hazardlib (0.14.0-0~precise01) precise; urgency=low

  [Matteo Nastasi, Daniele Viganò]
  * Add binary package support for both Ubuntu 12.04 (Precise)
    and Ubuntu 14.04 (Trusty)

  [Michele Simionato]
  * Introduced a compact representation of the GMFs as a single array

  [Graeme Weatherill]
  * Implements Dost et al (2004) Induced Seismicity GMPE
  * Implements Atkinson (2015) Induced Seismicity GMPE
  * Adds new tectonic region type "Induced" to constants

  [Graeme Weatherill]
  * Adds 'hypo_loc' slot to RuptureContext object
  * Implements Abrahamson et al. (2015) BC Hydro GMPE
  * Adds backarc term to the Site and SiteCollection object

  [Marco Pagani]
  * Fixes a bug in the calculation of the hanging wall term of the Abrahamson
    et al. (2014)

  [Yen-Shin Chen]
  * Simple fault: added a method to finds the index of the fault patch including the hypocentre.
  * Base surface: fixes mesh input in get_hypo_location method
  * Near fault: implementing the Chiou & Spudich(2014) direcitivty model, the methods needed in the model.

  [Yen-Shin Chen]
  * Simple fault: added a method to retrieve the vertexes of a patch given its index
  * Base surface: added a method to get a set of point representing a resampled top edge

 -- Matteo Nastasi (GEM Foundation) <nastasi@openquake.org>  Thu, 07 May 2015 09:34:15 +0200

python-oq-hazardlib (0.13.1-0) precise; urgency=low

  [Graeme Weatherill]
  * Fixes area hypocentral depth bug

 -- Matteo Nastasi (GEM Foundation) <nastasi@openquake.org>  Mon, 02 Mar 2015 09:40:47 +0100

python-oq-hazardlib (0.13.0-0) precise; urgency=low

  [Marco Pagani]
  * Implements Ask2014 GMPE

  [Graeme Weatherill]
  * Implements Rietbrock et al (2013) GMPE

  [Yen-Shin Chen]
  * enable to change the hypocentre location.

  [Marco Pagani]
  * Gridsource added

  [Michele Simionato]
  * Added a test sensitive to the underlying distance libraries

  [Marco Pagani]
  * Ry0 support

  [Graeme Weatherill]
  * Implements Bindi et al (2014) GMPE

  [Laurentiu Danciu]
  * Implements Cf2008 for Swiss GMPE

  [Graeme Weatherill]
  * Implements Cauzzi et al (2014) GMPE
  * Implements PEER adaptation of Chiou & Youngs 2014

 -- Matteo Nastasi (GEM Foundation) <nastasi@openquake.org>  Wed, 25 Feb 2015 16:04:03 +0100

python-oq-hazardlib (0.12.1-0) precise; urgency=low

  * consistency in version management between debian/ubuntu package and
    library from git sources

 -- Matteo Nastasi (GEM Foundation) <nastasi@openquake.org>  Thu, 18 Dec 2014 15:02:40 +0100

python-oq-hazardlib (0.12.0-0) precise; urgency=low

  * Bugs fixed in 0.12.0 release: http://goo.gl/GjbF2r
  * Adds "set_mfd" function to modify Evenly Discretized MFD
  * Implements Campbell & Bozorgnia (2014) NGA-West 2 GMPE
  * Now ParametricProbabilisticRupture is unpickled correctly
  * Magnitude scaling for subduction, Strasser et al. (2010)
  * Added some utilities which are useful when implementing hazard
    calculators in commonlib
  * results in terms of g
  * Implements the Bindi et al. (2011) GMPE (Cleaned up implementation from
    Francesco Martinelli, INGV: https://github.com/gem/oq-hazardlib/pull/254)
  * Added to each source the optional attributes trt_model_id, weight, seed
  * Modify get_fault_vertices_3d in simple_fault.py and the test
  * Introduced the max_distance concept in the GeographicObjects class
  * Ef2013ch
  * This is making sure that the current CY2008 is not modified Small fixes to
    documentation Small fixes to documentation update utils_swiss_gmpe CY2008
    added a new class _swiss.py, pep8 pass ZH2006 - added a new
    class - zh2006_swiss CY2008Swiss - p8p fixes
    CY2008Swiss - adjusted single_sigma, upgrade of swiss_utils.py to cover
    these adjustments CY2008 adjusted, without test ZH2006Swiss - intendation
    error fixed ZH2006Swiss - minor fix -OQ ready ZH2006Swiss - minor fix -OQ
    ready ZH2006Swiss - single station sigma adjusted -OQ ready CY2008Swiss
    test and tables clean -up CY2008 extended and adjusted GMPE for use in the
    new Swiss Hazard Model [2014] ZH2006Swiss copyrights update ZH2006Swiss
    pep8 fixes ZH2006Swiss - embeded single-station logic-tree no pep8
    ZH2006Swiss - embeded single-station logic-tree no pep8
  * Cy2008ch
  * Zh2006ch
  * Implements Convertito et al. (2012) GMPE
  * Modifications of the Cauzzi and Faccioli (2008) for the Swiss Hazard model
  * Reverted the merge of the branch CF2008
  * Implements Boore, Stewart, Seyhan and Atkinson (2014) NGA-West 2 GMPE
  * Defines Swiss AB2010 to update std dev definiton
  * Cf2008
  * Changed the API of the GmfComputer
  * Fixed a link in a comment
  * add rst file for chiou_youngs_2014 GMPE
  * AkB2010 extended and adjusted for use in the new Swiss Hazard model [2014]
  * added Bradley 2013 GMPE
  * Make sure that context objects are not changed inside 'get_mean_and_stddevs'
  * Initial implementation of Chiou & Youngs (2014) GMPE
  * Initial implementation of Megawati & Pan (2010) GMPE
  * Adding get_fault_vertexes_3d in hazardlib/geo/surface/simple_fault.py
  * added NZ specific McVerry et al 2006 GMPE for Asc, SInter, SSlab and Volc
  * Implements Fukushima & Tanaka (1990) GMPE for PGA
  * Extend rup context
  * added validation mechanism to ComplexFaultSurface
  * Added a class to extract the closest object
  * added class method to construct planar surfaces from corner points
  * Support for nonparametric sources and a bit of cleanup
  * Add tox.ini config for easy test running
  * Implement corrections for Si & Midorikawa 1999 GMPE
  * imt.from_string now returns a ValueError and can be used as a validator
  * Rx investigation
  * Made the GmfComputer more debuggable
  * Provide a meaningful error message when a correlation model is provided
    together with a GMPE without inter/intra stddevs
  * extend SiteContext to accept also sites coordinates (lons and lats)
  * Add "contributors" file
  * Add test run instructions to README
  * Separates correlation model from distance calculation
  * Add a debug flag to enable set -x in packager.sh
  * Changed the GmfComputer to work with several GSIMs at the time
  * Solved a long standing bug with inconsistent unpickling of the IMTs
  * Introduce a GmfComputer class calling gsim.make_context only once
  * Cleanup of the filtering and removed unused code
  * replaced repi with rjb in Boore et al. 1993 GMPE
  * fixed bug in as1997 and re-arranged data to let the bug showing up
  * fixed sadigh 1997 GMPE when mag > 8.5
  * Abrahamson and Silva 1997 GMPE
  * Garcia et al. 2005 GMPE
  * Fixes the Lin 2009
  * Campbell and Bozorgnia 2003 GMPE
  * Climent94
  * Implements comprehensive Akkar et al. (2014) GMPE set
  * Added a SiteCollection.indices property
  * Deprecation mechanism for GSIM classes
  * Fix branch var to be compliant within the new CI git plugin
  * Light weight site collection
  * Updates Copyright to 2014
  * Fixed sphinx build
  * Magnitude conversion equation in Atkinson & Boore 1995 GMPE
  * Replaced the method mfd.get_min_mag with a method mfd.get_min_max_mag
  * fix-frankel
  * Optimize disagg
  * Expand the result of calc.gmf.ground_motion_fields only if a nontrivial
    filtering function is passed
  * Ceus gmpes
  * Implements the Douglas et al. (2013) GMPE (Stochastic)
  * fixed doc
  * Add the Tavakoli and Pezeshk (2005) GMPE
  * Youngs et al. 1997 for NSHMP 2008 US model
  * Added a dictionary pmf_map
  * Zhao et al. 2006 for NSHMP 2008 US model
  * Atkinson and Boore 2003 GMPEs
  * geomatrix 1993 GMPE for subduction intraslab
  * somerville et al. 2001 GMPE
  * Implement Silva et al. 2002 GMPE
  * Implement Atkinson and Boore 2006 GMPE for 2008 US model
  * Frankel et al. 1996 GMPE
  * Toro et. al. 1997 GMPE as needed for the 2008 NSHMP-US model
  * Campbell 2003 GMPE for 2008 US hazard model
  * Add to the SiteCollection an array of site ids
  * Simplified SiteCollection.expand
  * We must not lose the traceback of exceptions
  * Added the method get_surface_vertexes
  * Remove 'time span' from stochastic event set and disaggregation calculators
  * Fixed a few links for Sphinx
  * Implement Non Parametric source and generalized hazard curve calculator
  * fixed bug with rupture and distance parameters definition
  * Added a __repr__ to source objects
  * Implemented count_ruptures method
  * Boore Atkinson 2011
  * Atkinson and Boore 1995 GMPE for Canada Model
  * Modifications to Youngs et al. 1997 GMPE for 2010 Western Canada Model
  * Berge-Thierry et al. 2003 GMPE
  * Implement Boore, Joyner and Fumal 1993 GMPE for 2010 Western Canada Model
  * Make Rx Distance calculation working properly with complex geometries
  * Atkinson and Boore 1995 GMPE
  * Implements the Boore, Joyner & Fumal (1997) GMPE
  * Moved the tests inside the package
  * IMT objects are now pickleable
  * Fixes header in Lin (2009) doc
  * Added the RotD50 horizontal component
  * Implements Lin (2009) GMPE for Active Shallow Faults in Taiwan
  * Fix rupture-sites distance filtering for point and area sources
  * Fix rupture distance filtering in Point and Area Source
  * better documentation for Akkar Bommer 2010 GMPE
  * Undo a false optimization in the SiteCollection.
  * Magniture-Area scaling relationship to mimic point ruptures
  * Implements GMPE of Pezeshk et al (2011) for Eastern North America
  * Create abstract classes to represent scaling relationships with
    uncertainties
  * Implements Campbell & Bozorgnia (2008) GMPE
  * Somerville et al. 2009 GMPE for Australia Hazard Model
  * Allen 2012 GMPE for Australia Hazard Model
  * Compute ground motion fields given the epsilons in input
  * Add __version__ to package init [r=matley] [f=*trivial]
  * CEUS 2011 magnitude scaling relationship [r=larsbutler]
  * Simple fault surface: better error messages for checking mesh dimensions
  * Pickeable sources

 -- Matteo Nastasi (GEM Foundation) <nastasi@openquake.org>  Wed, 10 Dec 2014 11:17:03 +0100

python-oq-hazardlib (0.11.0-0) precise; urgency=low

  * refactor algorithm for calculating planar surface coordinates (LP: #1190569)
  * Akkar et al2013
  * Add an .id attribute to Site objects (LP: #1184603)
  * Utils to get available Area/Magnitude Scaling relationships (LP: #1180421)
  * Added source and ruptures filtering to stochastic_event_set_poissonian
    (LP: #1178571)
  * Calculators report source_id on failure (LP: #1174207)
  * fixed bug in creation of complex fault surface crossing IDL (LP: #1176066)
  * fixed bug in get_orthographic_projection (LP: #1175545)
  * removed unneeded loop over sources in disaggregation calculator
    (LP: #1174692)
  * included amplification factor in Si&Midorikawa 1999 GMPE
  * Si and Midorikawa 1999
  * Add 'type' attr to MFD and source classes (LP: #1045711)
  * Restrict ComplexFaultSourceSurface to not pathological cases (LP: #1154024)
  * Rename CharacteristicSource to CharacteristicFaultSource
  * Characteristic source
  * Multi Surface
  * Fix for an obscure 'cascading union' use case in RectangularMesh
    (LP: #1133447)
  * Rect mesh enclosing poly bug
  * fixed unstable behaviour of method geodetic.intervals_between
  * Correction to the disaggregation equation (LP: #1116262)
  * fixed bug in calculation of faulting style correction term

 -- Matteo Nastasi (GEM Foundation) <nastasi@openquake.org>  Mon, 24 Jun 2013 16:01:28 +0200

python-oq-hazardlib (0.10.0-0) precise; urgency=low

  * Rename of the package and namespace refactoring

 -- Matteo Nastasi (GEM Foundation) <nastasi@openquake.org>  Sat, 09 Feb 2013 08:44:20 +0100

python-oq-hazardlib (0.9.1-1) precise; urgency=low

  * Upstream release

 -- Muharem Hrnjadovic <mh@foldr3.com>  Fri, 19 Oct 2012 09:13:25 +0200

python-oq-hazardlib (0.9-3) precise; urgency=low

  * Make sure the check_gsim.py module is included in the package

 -- Muharem Hrnjadovic <mh@foldr3.com>  Thu, 13 Sep 2012 09:25:39 +0200

python-oq-hazardlib (0.9-2) precise; urgency=low

  * switch architecture to "any" (due to C extension modules)

 -- Muharem Hrnjadovic <mh@foldr3.com>  Tue, 11 Sep 2012 12:12:34 +0200

python-oq-hazardlib (0.9-1) precise; urgency=low

  * Upstream release (LP: #1045213)

 -- Muharem Hrnjadovic <mh@foldr3.com>  Tue, 11 Sep 2012 08:26:10 +0200

python-oq-hazardlib (0.8-1) precise; urgency=low

  * Upstream release

 -- Muharem Hrnjadovic <mh@foldr3.com>  Thu, 19 Jul 2012 16:27:39 +0200<|MERGE_RESOLUTION|>--- conflicted
+++ resolved
@@ -1,14 +1,12 @@
-<<<<<<< HEAD
   [Graeme Weatherill]
   * Revises Montalva et al. (2015) GMPE (on author's advice)
-=======
+
   [Silvia Canessa]
   * Adds Dowrick and Rhoades 2005 GMPE
 
   [Michele Simionato]
   * Fixed the equality check for SiteCollections: now all of the parameters
     are compared, not only lons and lats.
->>>>>>> 62b2a65a
 
   [Yen-Shin Chen]
   * Modified the hypocentre_patch_index method to obtain the best solution
