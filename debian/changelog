  [Michele Simionato]
<<<<<<< HEAD
  * Added an exporter gmf_scenario/rup-XXX working also for event based
  * Parallelized the computation of loss curves in event_based_risk in all cases
=======
  * Implemented risk statistics for the classical_damage calculator
>>>>>>> 9d175fcb
  * Added a .csv importer for the ground motion fields
  * Implemented risk statistics for the classical_bcr calculator

  [Armando Scarpati]
  * Show to the user the error message when deleting a calculation
    in the WebUI fails

  [Michele Simionato]
  * Better error message when running a risk file in absence of hazard
    calculation
  * Changed the sampling logic in event based calculators
  * Imported GMFs from external file into the datastore

  [Daniele Viganò]
  * Added the 'celery-status' script in 'utils' to check the
    task distribution in a multi-node celery setup

  [Michele Simionato]
  * Removed an excessive check from the WebUI: now if an output exists,
    it can be downloaded even if the calculation was not successful

  [Armando Scarpati]
  * Visualized the calculation_mode in the WebUI

  [Michele Simionato]
  * Made the upgrade_manager transactional again
  * Changed the storage of the GMFs; as a consequence the exported .csv
    has a different format

  [Daniele Viganò]
  * Fixed a bug introduced by a change in Django 1.10 that was causing
    the HTTP requests log to be caught by our logging system and
    then saved in the DbServer
  * Updated requirements to allow installation of Django 1.11 (LTS)

  [Michele Simionato]
  * Added two commands `oq dump` and `oq restore`
  * Added a check that on the number of intensity measure types when
    generating uniform hazard spectra (must be > 1)

python-oq-engine (2.5.0-0~precise01) precise; urgency=low

  [Armando Scarpati]
  * Added a confirmation dialog when trying to remove a calculation via the
    WebUI

  [Michele Simionato]
  * Hazard maps were not exposed to the engine in event based calculations
  * Fixed the check on the DbServer instance: it was failing in presence
    of symbolic links
  * Optimized MultiMFD objects for the case of homogeneous parameters
  * Added an .npz exporter for the scenario_damage output `dmg_by_asset`
  * Removed the pickled CompositeSourceModel from the datastore
  * Improved the error message when the rupture mesh spacing is too small
  * Unified the versions of baselib, hazardlib and engine
  * Raised a clear error if the user does not set the `calculation_mode`
  * Made it is possible to pass the hdf5 full path to the DataStore class
  * Made it possible to use CELERY_RESULT_BACKEND != 'rpc://'

  [Michele Simionato, Daniele Viganò]
  * Merged the `oq-hazardlib` repository into `oq-engine`.
    The `python-oq-hazardlib` package is now provided by `python-oq-engine`

  [Michele Simionato]
  * Added CSV exports for the agg_curve outputs
  * Fixed a bug in `oq export hcurves-rlzs --exports hdf5`
  * Restored the parameter sites_per_tile with a default of 20,000, i.e.
    tiling starts automatically if there are more than 20,000 sites
  * Better error message for invalid exposures
  * Removed the deprecated XML outputs of the risk calculators
  * Added an end point `v1/calc/XXX/oqparam` to extract the calculation
    parameters as a JSON dictionary
  * Fixed the excessive logic tree reduction in event based calculators
  * Improved the command `oq db`
  * Fixed an encoding bug when logging a filename with a non-ASCII character
  * Fixed a bug when exporting a GMF with `ruptureId=0`
  * Added a parameter `disagg_outputs` to specify the kind of disaggregation
    outputs to export
  * Raised an early error if the consequence model is missing some taxonomies
  * Restored the tiling functionality in the classical calculator; to enable
    it, set `num_tiles` in the job.ini file
  * If there are no statistical hazard curves to compute, do not transfer
    anything
  * Fixed a small bug in `oq plot` and added a test

  [Daniele Viganò]
  * Added `collectstatic` and `createsuperuser` subcommands to the
    `oq webui` command
  * Added a `local_settings.py.pam` template to use PAM as the authentication
    provider for API and WebUI
  * Now the command `oq webui start` tries to open a browser tab
    with the WebUI loaded

 -- Daniele Viganò (GEM Foundation) <daniele@openquake.org>  Wed, 14 Jun 2017 10:32:28 +0200

python-oq-engine (2.4.0-0~precise01) precise; urgency=low

  [Michele Simionato]
  * Now the command `oq export loss_curves/rlz-XXX` works both for the
    `classical_risk` calculator and the `event_based_risk` calculator

  [Daniele Viganò]
  * Remove the default 30 day-old view limit in the WebUI calculation list

  [Michele Simionato]
  * Fixed a broken import affecting the command `oq upgrade_nrml`
  * Made it possible to specify multiple file names in <uncertaintyValue/>
    in the source_model_logic_tree file
  * Reduced the data transfer in the object `RlzsAssoc` and improved the
    postprocessing of hazard curves when the option `--hc` is given
  * Changed the `ruptures.xml` exporter to export unique ruptures
  * Fixed a bug when downloading the outputs from the WebUI on Windows
  * Made `oq info --report` fast again by removing the rupture fine filtering
  * Improved the readibility of the CSV export `dmg_total`
  * Removed the column `eid` from the CSV export `ruptures`; also
    renamed the field `serial` to `rup_id` and reordered the fields
  * Changed the event loss table exporter: now it exports an additional
    column with the `rup_id`
  * Changed scenario npz export to export also the GMFs outside the maximum
    distance
  * Fixed scenario npz export when there is a single event
  * Replaced the event tags with numeric event IDs
  * The mean hazard curves are now generated by default
  * Improved the help message of the command `oq purge`
  * Added a `@reader` decorator to mark tasks reading directly from the
    file system
  * Removed the .txt exporter for the GMFs, used internally in the tests
  * Fixed a bug with relative costs which affected master for a long time,
    but not the release 2.3. The insured losses were wrong in that case.
  * Added an .hdf5 exporter for the asset loss table
  * Loss maps and aggregate losses are computed in parallel or sequentially
    depending if the calculation is a postprocessing calculation or not
  * Deprecated the XML risk exporters
  * Removed the .ext5 file
  * Restored the parameter `asset_loss_table` in the event based calculators
  * Added a full .hdf5 exporter for `hcurves-rlzs`
  * Removed the `individual_curves` flag: now by default only the statistical
    hazard outputs are exported
  * Saved *a lot* of memory in the computation of the hazard curves and stats
  * Renamed the parameter `all_losses` to `asset_loss_table`
  * Added an experimental version of the event based risk calculator which
    is able to use GMFs imported from an external file
  * Added a `max_curve` functionality to compute the upper limit of the
    hazard curves amongst realizations
  * Raised an error if the user specifies `quantile_loss_curves`
    or `conditional_loss_poes` in a classical_damage calculation
  * Added a CSV exporter for the benefit-cost-ratio calculator
  * The classical_risk calculator now reads directly the probability maps,
    not the hazard curves
  * Turned the loss curves into on-demand outputs
    for the event based risk calculator
  * The loss ratios are now stored in the datastore and not in an
    external .ext5 file
  * The engine outputs are now streamed by the WebUI
  * Used a temporary export directory in the tests, to avoid conflicts
    in multiuser situations
  * Added an .npz exporter for the loss maps
  * Raised an error early when using a complex logic tree in scenario
    calculations
  * Changed the CSV exporter for the loss curves: now it exports all the
    curves for a given site for the classical_risk calculator
  * Fixed the save_ruptures procedure when there are more than 256
    surfaces in the MultiSurface
  * Renamed the `csq_` outputs of the scenario_damage to `losses_`
  * Changed the way scenario_damage are stored internally to be more
    consistent with the other calculators
  * Removed the GSIM from the exported file name of the risk outputs
  * New CSV exporter for GMFs generated by the event based calculator
  * The event IDs are now unique and a constraint on the maximum
    number of source groups (65,536) has been added
  * Added an output `losses_by_event` to the scenario_risk calculator
  * Changed the output `ruptures.csv` to avoid duplications
  * Added an output `losses_by_taxon` to the scenario_risk calculator
  * Fixed a performance bug in `get_gmfs`: now the scenario risk and damage
    calculators are orders of magnitude faster for big arrays
  * Added an export test for the event loss table in the case of multiple TRTs
  * Removed the experimental `rup_data` output
  * Added an .npz export for the output `losses_by_asset`
  * Exported the scenario_risk aggregate losses in a nicer format

  [Daniele Viganò]
  * The 'oq webui' command now works on a multi-user installation
  * Splitted RPM packages into python-oq-engine (single node)and
    python-oq-engine-master/python-oq-engine-worker (multi-node)

  [Paolo Tormene]
  * The 'Continue' button in the Web UI is now available also for risk
    calculations

  [Michele Simionato]
  * Fixed a Python 3 bug in the WebUI when continuing a calculation: the
    hazard_calculation_id was passed as a string and not as an integer
  * Changed to rupture storage to use variable length-arrays, with a speedup
    of two orders of magnitude
  * Avoided storing twice the rupture events
  * Optimized the serialization of ruptures on HDF5 by using a `sids` output
  * Changed the Web UI button from "Run Risk" to "Continue"
  * The `avg` field in the loss curves is computed as the integral of the curve
    again, and it is not extracted from the avg_losses output anymore
  * Made the `fullreport` exportable
  * Fixed the `rup_data` export, since the boundary field was broken
  * Restored the output `losses_by_taxon` in the event_based_risk calculator
  * Fixed the calculator event based UCERF so that average losses can
    be stored

  [Daniele Viganò]
  * Added a check to verify that an 'oq' client is talking to the
    right DbServer instance
  * Introduced an optional argument for 'oq dbserver' command line
    to be able to override its default interface binding behaviour

  [Michele Simionato]
  * Optimized the event based calculators by reducing the number of calls
    to the GmfComputer and by using larger arrays
  * Added a check on missing vulnerability functions for some loss type
    for some taxonomy
  * Now we save the GMFs on the .ext5 file, not the datastore
  * Fixed bug in event_based_risk: it was impossible to use vulnerability
    functions with "PM" distribution
  * Fixed bug in event_based_risk: the ebrisk calculator is required as
    precalculator of event_based_risk, not others
  * Fixed bug in scenario_risk: the output `all_losses-rlzs` was aggregated
    incorrectly
  * Now the ucerf_risk calculators transfer only the events, not the ruptures,
    thus reducing the data transfer of several orders of magnitude
  * Added a view `get_available_gsims` to the WebUI and fixed the API docs
  * Introduced a configuration parameter `max_site_model_distance` with default
    of 5 km
  * Implemented sampling in the UCERF event based hazard calculator

  [Daniele Viganò]
  * Use threads instead of processes in DbServer because SQLite3
    isn't fork-safe on macOS Sierra

  [Michele Simionato]
  * Fixed a TypeError when deleting a calculation from the WebUI
  * Extended the command `oq to_hdf5` to manage source model files too
  * Improved significantly the performance of the event based calculator
    when computing the GMFs and not the hazard curves
  * Stored information about the mean ground motion in the datastore
  * Saved the rupture mesh with 32 floats instead of 64 bit floats
  * Raised the limit on the event IDs from 2^16 to 2^32 per task
  * Fixed classical_risk: there was an error when computing the statistics
    in the case of multiple assets of the same taxonomy on the same site
  * Changed the UCERF event based calculators to parallelize by SES
  * Fixed a site model bug: when the sites are extracted from the site model
    there is no need to perform geospatial queries to get the parameters
  * Added a command `oq normalize` to produce good `sites.csv` files
  * Introduced a `ses_seed` parameter to specify the seed used to generate
    the stochastic event sets; `random_seed` is used for the sampling only
  * Changed the `build_rcurves` procedure to read the loss ratios directly from
    the workers

 -- Matteo Nastasi (GEM Foundation) <nastasi@openquake.org>  Tue, 23 May 2017 10:46:56 +0200

python-oq-engine (2.3.0-0~precise01) precise; urgency=low

  [Michele Simionato]
  * `oq info --report` now filters the ruptures and reports the correct
    number of effective ruptures even for classical calculators
  * Stripped the TRT information from the event loss table CSV export
    and optimized its performance
  * Fixed a bug when storing the GMPE logic tree file in the datastore
  * Added a command `oq run_tiles` (experimental)
  * Fixed the event based calculator so that it can run UCERF ruptures
  * Fixed a bug in the scenario_risk calculator in case of multiple assets
    of the same taxonomy on the same site with no insurance losses
  * Now the event IDs are generated in the workers in the event based calculator
    and there is a limit of 65536 tasks with 65536 ruptures each
  * Changed the UCERF classical calculators to compute one branch at the time
  * Fixed the header `occupants:float32` in the CSV risk exports involving
    occupants
  * Fixed the name of the zipped files downloaded by the Web UI: there
    was a spurious dot
  * Fixed the UCERF classical calculator in the case of sampling
  * Reduced the size of the event tags in the event based calculators, thus
    saving GB of disk space in UCERF calculations
  * Fixed the name of the files downloaded by the Web UI: they must not
    contain slashes
  * Now deleting a calculation from the Web UI really deletes it, before
    if was only hiding it

  [Daniele Viganò]
  * Moved the OpenQuake Engine manual sources inside doc/manual

  [Michele Simionato]
  * Introduced an experimental classical time dependent UCERF calculator
  * Added a dynamic output for source group information
  * Changed the UCERF rupture calculator to fully store the ruptures
  * Fixed a bug in `combine_maps`: realizations with zero probability were
    discarded, thus breaking the computation of the statistics
  * Added a command `oq reset` to reset database and datastores
  * Reduced the data transfer back and disk space occupation for UCERF
    event based risk calculations
  * Tasks meant to be used with a shared directory are now marked with a
    boolean attribute `.shared_dir_on`
  * Added a warning when running event based risk calculations with sampling
  * Made sure that the openquake.cfg file is read only once

  [Daniele Viganò]
  * Moved the openquake.cfg config file inside the python package
    under openquake/engine/openquake.cfg
  * Removed support to OQ_LOCAL_CFG_PATH and OQ_SITE_CFG_PATH vars;
    only the OQ_CONFIG_FILE enviroment variable is read

  [Michele Simionato]
  * If there is a single realization, do not compute the statistics
  * Changed the separator from comma to tab for the output `ruptures`
  * If there are no conditional_loss_poes, the engine does not try to
    export the loss maps anymore
  * Fixed `oq engine --make-html-report` when using Python 3
  * Fixed bug when running `oq info job.ini` with NRML 0.5 source models

 -- Matteo Nastasi (GEM Foundation) <nastasi@openquake.org>  Thu, 23 Feb 2017 14:37:44 +0100

python-oq-engine (2.2.0-0~precise01) precise; urgency=low

  [Michele Simionato]
  * Fixed an HDF5 bug by not using a `vstr` array for the asset references
  * Fixed a wrong error message generated by `oq purge`
  * Added information about the rupture in the event loss table exports
  * Fixed a bug and added a test calculation with nonparametric sources
  * Fixed the classical UCERF calculator when there is more than one branch
  * Added .npz exporter for gmf_data for event based calculations

  [Daniele Viganò]
  * Port WebUI/API server to Django 1.9 and 1.10
  * Add dependencies to setup.py
  * Update Copyright to 2017

  [Michele Simionato]
  * Increased the splitting of ComplexFaultSources
  * Added a way to reuse the CompositeSourceModel from a previous computation
  * Turned the loss maps into dynamically generated outputs
  * Extended the source model writer to serialize the attributes
    src_interdep, rup_interdep, srcs_weights
  * Fixed a bug when exporting the uniform hazard spectra in presence of
    IMTs non spectral acceleration
  * Fixed a bug when computing the loss maps in presence of insurance,
    temporarily introduced in master
  * Made the datastore for event based risk calculations much lighter
    by computing the statistical outputs at export time
  * Now it is possible to post process event based risk outputs with the
    `--hc` option
  * Added a command `oq to_hdf5` to convert .npz files into .hdf5 files
  * Moved commonlib.parallel into baselib
  * Merged the experimental calculator ebrisk into event_based_risk and
    used correctly the random_seed for generating the GMFs (not the master_seed)
  * Added a flag `ignore_covs` to ignore the coefficients of variation
  * Changed the GMF scenario exporter to avoid generating composite arrays with
    a large number of fields
  * Exporting in .npz format rather than HDF5
  * Introduced a `shared_dir` parameter in openquake.cfg
  * Fixed a serialization bug for planar surfaces
  * Removed the flag `asset_loss_table`: the loss ratios are
    saved if and only if the `loss_ratios` dictionary is non-empty
  * Added a CSV exporter for the GMFs in the event based calculator
  * Added a CSV exporter for the rup_data output
  * Added a CSV exporter for the disaggregation output
  * Stored the disaggregation matrices directly (no pickle)
  * Turned the CompositeRiskModel into a HDF5-serializable object
  * Fixed all doctests for Python 3

  [Daniele Viganò]
  * Removed the 'oq-engine' wrapper (command already deprecated)

  [Michele Simionato]
  * Assigned a year label to each seismic event in the event based calculator
  * Now the ebrisk calculator supports the case of asset_correlation=1 too
  * Made it possible to export the losses generated by a specific event
  * Lowered the limit on the length of source IDs to 60 chars
  * Fixed excessive strictness when validating `consequenceFunction.id`
  * Added an `ucerf_rupture` calculator able to store seismic events and
    rupture data and reduced the data transfer

  [Daniele Viganò]
  * MANIFEST now includes all files, with any extension located in the
    tests folders. It is now possible to run tests from an installation
    made with packages

  [Michele Simionato]
  * Improved error message when the user gives a source model file instead of
    a source model logic tree file
  * Fixed the management of negative calculation IDs
  * Relaxed the tolerance so that the tests pass on Mac OS X
  * Implemented csv exporter for the ruptures
  * Optimized the epsilon generation in the ebrisk calculator for
    asset_correlation=0
  * Improved the performance of the scenario risk calculators
  * Now by default we do not save the ruptures anymore
  * Fixed a memory leak recently introduced in parallel.py
  * Simplified classical_risk (the numbers can be slightly different now)
  * Serialized the ruptures in the HDF5 properly (no pickle)
  * Introduced a parameter `iml_disagg` in the disaggregation calculator
  * Fixed `oq reduce` to preserve the NRML version
  * Fixed a bug when splitting the fault sources by magnitude

 -- Matteo Nastasi (GEM Foundation) <nastasi@openquake.org>  Mon, 23 Jan 2017 14:36:48 +0100

python-oq-engine (2.1.0-0~precise01) precise; urgency=low

  [Michele Simionato]
  * There is now a flag `save_ruptures` that can be turned off on demand;
    by default the ruptures are always saved in the event based calculators
  * Optimized the memory consumption when using a ProcessPoolExecutor (i.e
    fork before reading the source model) by means of a `wakeup` task
  * Reduced the splitting of the fault sources
  * Added a view `task_slowest` displaying info about the slowest task
    (only for classical calculations for the moment)
  * concurrent_tasks=0 disable the concurrency
  * Optimized the saving time of the GMFs
  * Changed the default number of concurrent tasks and increased the
    relative weight of point sources and area sources
  * Fixed the UCERF event loss table export and added a test for it
  * Optimized the computation of the event loss table
  * Introduced two new calculators ucerf_risk and ucerf_risk_fast

  [Paolo Tormene]
  * Added to the engine server the possibility to log in and out
    programmatically by means of HTTP POST requests

  [Michele Simionato]
  * Optimized the memory consumption of the event based risk calculators
  * Extended the `oq show` command to work in a multi-user environment
  * Improved the test coverage of the exports in the WebUI
  * Removed the SourceManager: now the sources are filtered in the workers
    and we do not split in tiles anymore
  * Made the full datastore downloadable from the WebUI
  * Added a command "oq db" to send commands the engine database
    (for internal usage)
  * By default the WebUI now displays only the last 100 calculations
  * Added more validity checks to the disaggregation parameters; split the
    sources even in the disaggregation phase
  * Added an optimized event based calculator computing the total losses by
    taxonomy and nothing else
  * Filtered the sources up front when there are few sites (<= 10)
  * Reduced the number of tasks generated when filter_sources is False
  * Saved engine_version and hazardlib_version as attributes of the datastore
  * Avoided saving the ruptures when ground_motion_fields is True
  * Finalized the HDF5 export for hazard curves, hazard maps and uniform
    hazard spectra
  * Restored a weight of 1 for each rupture in the event based calculator
  * Removed the MultiHazardCurveXMLWriter
  * Improved the saving of the ruptures in event based calculations
  * Reduced the data transfer due to the `rlzs_by_gsim` parameter
  * Added an HDF5 export for scenario GMFs
  * If `filter_sources` if false, the light sources are not filtered, but the
    heavy sources are always filtered
  * Now the dbserver can be stopped correctly with CTRL-C
  * Parallelized the splitting of heavy sources
  * Changed the event loss table exporter: now a single file per realization
    is exported, containing all the loss types
  * Removed the dependency from the Django ORM
  * Now the WebUI restarts the ProcessPoolExecutor at the end of each job,
    to conserve resources
  * Optimized the computation of hazard curves and statistics, especially
    for the memory consumption
  * Reduced the data transfer due to the `rlzs_assoc` and `oqparam` objects
  * Fixed a bug in the disaggregation calculator when a source group has
    been filtered away by the maximum distance criterium
  * Fixed an encoding error in the reports when the description contains a
    non-ASCII character
  * Changed the distribution framework: celery is supported in a way more
    consistent with the other approaches; moreover, ipyparallel is supported
  * Hazard maps are now a fake output, dynamically generated at export time
  * Made the number of produced tasks proportional to the number of tiles
  * Raised an error for event_based_risk producing no GMFs
  * Added a view for the slow sources
  * Transmitted the attributes of a SourceGroup to the underlying sources
  * Fixed the names of exported files for hazard maps in .geojson format
  * Added an header with metadata to the exported hazard curves and maps
  * Avoid storing filtered-away probability maps, thus fixing a bug
  * Restored the precalculation consistency check that was disabled during the
    transition to engine 2.0
  * Fixed a bug with `oq engine --delete-calculation`
  * Hazard curves/maps/uniform spectra can now be recomputed
  * Restored the early check on missing taxonomies
  * Raise an early error if an user forget the `rupture_mesh_spacing` parameter
  * Fixed a bug while deleting jobs from the db in Ubuntu 12.04
  * Ported the shapefile converter from the nrml_converters
  * Added source model information in the file `realizations.csv`
  * `oq engine --run job.ini --exports csv` now also exports the realizations
  * Introduced the format NRML 0.5 for source models
  * Added a check on the version in case of export errors
  * Extended `oq purge` to remove calculations from the database too
  * Fixed `--make-html-report`: the view task_info was not registered
  * Stored several strings as HDF5-variable-length strings
  * Fixed an export bug for the hazard curves in .geojson format
  * Removed the array cost_types from the datastore
  * Taxonomies with chars not in the range a-z0-9 were incorrectly rejected
  * Improved the XML parsing utilities in speed, memory, portability and
    easy of use
  * Forbidden the reuse of exposure because is was fragile and error prone
  * Fixed a bug with the `realizations` array, which in hazard calculations
    was empty in the datastore

 -- Matteo Nastasi (GEM Foundation) <nastasi@openquake.org>  Fri, 14 Oct 2016 11:07:26 +0200

python-oq-engine (2.0.0-0~precise01) precise; urgency=low

  [Michele Simionato]
  * Quoted the taxonomies in the CSV exports
  * Fixed a bug in classical_damage and added a master test for it
  * Fixed the escaping of the taxonomies in the datastore
  * Fixed the names of the exported risk files
  * Fixed a segfault in the WebUI when exporting files with h5py >= 2.4
  * Added a command `oq dbserver` to start/stop the database server
  * The engine exports the hazard curves one file per IMT
  * Exported lon and lat with 5 digits after the decimal point
  * Added a command `oq info --build-reports`
  * Introduced experimental support for exporting .hdf5 files

  [Daniele Viganò]
  * Reworked substantially the engine documentation: removed obsolete pages,
    updated to engine 2.0 and added instructions for Windows and Mac OS X
  * Remove oq_create_db script, db is created by the DbServer
  * Move oq_reset_db into utils and clean old code

  [Michele Simionato]
  * Now the DbServer automatically upgrades the database if needed
  * Renamed oq-lite -> oq and added a subcommand `oq engine`
  * Added a CSV reader for the hazard curves
  * Having time_event=None in the hazard part of a calculation is now valid
  * Added an exporter for the rupture data, including the occurrence rate
  * Refactored the CSV exporters
  * Moved celeryconfig.py; now celery must be started with
    `celery worker --config openquake.engine.celeryconfig`
  * Added a default location `~/oqdata/dbserver.log` for the DbServer log
  * Added an early check on the SA periods supported by the GSIMs
  * Now the gsim_logic_tree file is parsed only once
  * Added a document about the architecture of the engine
  * The realizations are now exported as a CSV file
  * Escaped taxonomies in the datastore
  * The Web UI log tool is now escaping the HTML
  * Moved openquake.commonlib.commands -> openquake.commands and
    openquake.commonlib.valid -> openquake.risklib.valid to have a
    linear tower of internal dependencies
  * Supported all versions of Django >= 1.5
  * Provided a better error message in the absence of openquake.cfg
  * Removed the check on the export_dir when using the WebUI
  * Reduce the data transfer of the realization association object
  * If uniform_hazard_spectra is true, the UHS curves are generated
    even if hazard_maps is false; the hazard maps are not exported
  * Optimized the filtering of PointSources
  * Initial work on the UCERF event based hazard calculator
  * Added a test calculation crossing the International Date Line (Alaska)

  [Daniele Viganò]
  * Remove the dependency from the python 'pwd' package which is not
    available on Windows
  * Supervisord init scripts are now provided for the dbserver, celery
    and the webui. Celery is not started by default, other two are.

  [Michele Simionato]
  * Another export fix: made sure it is run by the current user
  * Fixed the export: if the export directory does not exists, it is created
  * Introduced the configuration variable `multi_user`, false for source
    installations and true for package installations
  * Fixed the WebUI export
  * Removed the .txt outputs from the WebUI page engine/<output_id>/outputs
    (they are useful only internally)
  * Fixed the export: first the xml exporter is tried and then the csv exporter;
    if both are available, only the first is used, not both of them
  * Optimized the case when the epsilons are not required, i.e. all the
    covariance coefficients are zero in the vulnerability functions
  * Added another test for event based risk (`case_miriam`)
  * Revisited the distribution mechanism and refined the weight of the
    ruptures in the event based calculators to avoid generating slow tasks
  * Added an automatic help for the subcommands of oq-lite and managed
    --version correctly
  * The event based risk calculator now use different seeds for different
    realizations; also, the performance has been substantially improved
  * Improved the .rst reports with data transfer information
  * Removed the RlzsAssoc object from the datastore
  * Fixed the number of tasks generated by the risk calculators
  * Refactored the serialization of CompositionInfo instances to HDF5
  * Used exponential notation with 5 decimal digits in most exported XML files
  * Refactored the sampling mechanics in the event based calculators
  * The event_based_risk calculator infers the minimum intensity of the GMFs
    from the vulnerability functions (if not specified in the job.ini)
  * Fixed the `avg_losses-stats`: they were not generated in absence of
    loss curves
  * Added a command `oq-lite info --exports`
  * Added filtering on the mininum intensity also in the event based
    hazard calculator; improved the performance and memory occupation
  * Added a view displaying the calculation times by source typology
  * Fixed the test of GMPETable after the correction in hazardlib
  * Optimized the saving of the asset loss table
  * Optimized the case of multiple assets of the same taxonomy on the
    same point and introduced a datastore view `assets_by_site`
  * Fixed HDF5 segmentation faults in the tests for Ubuntu 16.04

  [Daniele Viganò]
  * Add support for Ubuntu 16.04 (xenial) packages
  * Removed the openquake_worker.cfg file because it is not used anymore

  [Michele Simionato]
  * Replaced PostgreSQL with SQLite
  * Introduced a dbserver to mediate the interaction with the database
  * Restored the signal handler to manage properly `kill` signals so that
    the workers are revoked when a process is killed manually
  * Fixed in a more robust way the duplicated log bug
  * Made more robust the killing of processes by patching concurrent.futures
  * Fixed a critical bug with celery not being used even when `use_celery`
    was true.
  * Improved the validation of NRML files
  * Added a command `oq-engine --show-log <job_id>`

  [Daniele Viganò]
  * Use the 'postgresql' meta package as dependency of the .deb
    package to support newer versions of Postgres; this makes
    Trusty package installable on Ubuntu 16.04 and Debian 8

  [Daniele Viganò, Michele Simionato]
  * Fixed a bug in `oq-engine --export-outputs`

  [Daniele Viganò, Matteo Nastasi]
  * Allow installation of the binary package on Ubuntu derivatives

  [Matteo Nastasi]
  * Backport of libhdf5 and h5py for ubuntu 'precise' serie

  [Michele Simionato]
  * Removed openquake/engine/settings.py
  * Made the dependency on celery required only in cluster installations
  * Integrated the authentication database in the engine server database
  * Fixed the description in the Web UI (before it was temporarily set to
    the string "A job").
  * Introduced filtering on the minimum intensity of the ground shaking
  * Solved the issue of serializing large SES collections, over the HDF5 limit
  * The loss maps and curves XML exporters now export the coordinates
    of the assets, not the coordinates of the closest hazard site
  * Stored the job.ini parameters into a table in the datastore
  * Added a check on the IMTs coming from the risk models
  * Changed the aggregate loss table exporter to export the event tags,
    not the event IDs
  * Fixed a bug with the CSV export of the ground motion fields
  * Fixed a bug with the export of UHS curves with `--exports=xml`
  * Reduced substantially the data transfer and the memory occupation
    for event based calculations with a large number of assets: we
    can run the California exposure with half million assets now
  * Fixed a bug in the SESCollection exporter
  * Changed the asset<->epsilons association: before for a given taxonomy the
    assets were ordered by `asset_ref`, now they are ordered by `id`. This
    has a minor impact on the numbers sensitive to the epsilons, akin to a
    change of seeds
  * Added a test on the ordering of the epsilons
  * Accepted `.` and `|` as valid characters for source IDs
  * Changed the GMF calculator to use a single seed per unique rupture
  * Changed the SESCollection exporter: now a single file is exported, before
    we were exporting one file per source model path per tectonic region model
  * Changed the event based calculators to avoid duplicating ruptures
    occurring more than once
  * Changed the risk calculators to work in blocks of assets on the same site
  * Made it possible to set different integration distances for different
    tectonic region types
  * Optimized the aggregation by asset in the event based risk calculator
  * Reporting the source_id when the filtering fails

 -- Matteo Nastasi (GEM Foundation) <nastasi@openquake.org>  Tue, 21 Jun 2016 14:17:03 +0200

python-oq-engine (1.9.1-0~precise01) precise; urgency=low

  [Michele Simionato]
  * Fixed a bug in the Web UI when running a risk calculation starting
    from a previous calculation

 -- Matteo Nastasi (GEM Foundation) <nastasi@openquake.org>  Mon, 07 Mar 2016 11:11:59 +0100

python-oq-engine (1.9.0-0~precise01) precise; urgency=low

  [Michele Simionato]
  * Fixed a bug such that in some circumstances the logging stream handler
    was instantiated twice, resulting in duplicated logs
  * Changed the default job status to 'executing' (was 'pre_executing')
  * Fixed the ordering of the logs in the Web UI
  * Removed the dependency from PostGIS
  * Restored the monitoring which was accidentally removed
  * Removed the obsolete option `--hazard-output-id`
  * Printed the names of the files exported by the engine, even when there
    are multiple files for a single output
  * Introduced four new tables job, output, log, performance: all the other
    60+ database tables are not used anymore

 -- Matteo Nastasi (GEM Foundation) <nastasi@openquake.org>  Wed, 02 Mar 2016 14:33:38 +0100

python-oq-engine (1.8.0-0~precise01) precise; urgency=low

  [Michele Simionato]
  * Removed two `oq-engine` switches (`--export-stats` and `--list-inputs`)
    and fixed `--show-view`; unified `--delete-hazard-calculation` and
    `--delete-risk-calculation` into a single `--delete-calculation`
  * Updated `make_html_report.py` to extract the full report from the
    datastore
  * If `use_celery` is true, use celery to determine a good default for
    the parameter `concurrent_tasks`
  * Made celery required only in cluster situations
  * Fixed the duplication of exported result in the classical_damage
    calculator when there is more than one realization
  * Removed several obsolete or deprecated switches from the `oq-engine` command
  * Replaced all classical calculators with their lite counterparts
  * Fixed the site-ordering in the UHS exporter (by lon-lat)

  [Paolo Tormene]
  * Added API to validate NRML

  [Michele Simionato]
  * The engine can now zip files larger than 2 GB (used in the export)
  * Now the loss maps and curves are exported with a fixed ordering: first
    by lon-lat, then by asset ID
  * Replaced the old disaggregation calculator with the oq-lite one

 -- Matteo Nastasi (GEM Foundation) <nastasi@openquake.org>  Mon, 15 Feb 2016 12:06:54 +0100

python-oq-engine (1.7.0-0~precise01) precise; urgency=low

  [Michele Simionato]
  * Fixed an encoding bug in --lhc
  * Fixed an export bug: it is now possible to export the outputs generated
    by another user, if the read permissions are set correctly

 -- Matteo Nastasi (GEM Foundation) <nastasi@openquake.org>  Mon, 14 Dec 2015 10:40:26 +0100

python-oq-engine (1.6.0-0~precise01) precise; urgency=low

  [Daniele Viganò]
  * Added the oq_reset_db script. It removes and recreates the database and
    the datastore

  [Matteo Nastasi]
  * Demos moved to /usr/share/openquake/risklib

  [Michele Simionato]
  * Removed the 'view' button from the Web UI
  * Removed the epsilon_sampling configuration parameter
  * Made customizable the display_name of datastore outputs (before it was
    identical to the datastore key)
  * The zip files generated for internal use of the Web UI are now hidden
  * Made visible to the engine only the exportable outputs of the datastore
  * Closed explicitly the datastore after each calculation
  * Replaced the old scenario calculators with the HDF5-based calculators
  * Fixed a very subtle bug in the association queries: some sites outside
    of the region constraint were not discarded in some situations
  * Removed the self-termination feature `terminate_job_when_celery_is_down`
  * Removed the epsilon sampling "feature" from the scenario_risk calculator
  * Replaced the event based calculators based on Postgres with the new ones
    based on the HDF5 technology

 -- Matteo Nastasi (GEM Foundation) <nastasi@openquake.org>  Tue, 17 Nov 2015 11:29:47 +0100

python-oq-engine (1.5.1-0~precise01) precise; urgency=low

  [Michele Simionato]
  * Fixed a bug affecting exposures with multiple assets on the same site

 -- Matteo Nastasi (GEM Foundation) <nastasi@openquake.org>  Fri, 25 Sep 2015 14:22:08 +0200

python-oq-engine (1.5.0-0~precise01) precise; urgency=low

  [Michele Simionato]
  * The event based calculators in the engine are now officially deprecated
    and they raise a warning when used
  * Optimization: we do not generate the full epsilon matrix if all
    coefficients of variation are zero
  * Fixed two subtle bugs in the management of the epsilons: it means that
    all event based risk calculations with nonzero coefficients of variations
    will produce slightly different numbers with respect to before
  * Removed excessive checking on the exposure attributes 'deductible' and
    'insuredLimit' that made it impossible to run legitimate calculations
  * Changed the meaning of 'average_loss' for the aggregated curves: now it
    is the sum of the aggregated losses in the event loss table,
    before it was extracted from the aggregated loss curve
  * Changed the way the average losses (and insured average losses) are
    computed by the event based risk calculator: now they are extracted
    from the event loss table, before they were extracted from the loss curves
  * Set to NULL the stddev_losses and stddev_insured_losses for the event based
    risk calculator, since they were computed incorrectly
  * Introduced a new experimental command
    'oq-engine --show-view CALCULATION_ID VIEW_NAME'; the only view available
    for the moment is 'mean_avg_losses'
  * Negative calculation IDs are interpreted in a Pythonic way, i.e. -1
    means the last calculation, -2 the calculation before the last one, etc.
  * If a site parameter is more distant than 5 kilometers from its closest
    site, a warning is logged
  * Changed the splitting of fault sources to reduce the number of generated
    sources and avoid data transfer failures if rupture_mesh_spacing is too
    small
  * Changed the event loss table export: now the CSV file does not contain
    the magnitude and the rows are ordered by rupture tag first and loss second
  * Removed the calculator EventBasedBCR
  * Longitude and latitude are now rounded to 5 digits
  * Fixed a very subtle bug in the vulnerability functions, potentially
    affecting calculations with nonzero coefficients of variation and nonzero
    minIML; the numbers produced by the engine were incorrect; see
    https://bugs.launchpad.net/oq-engine/+bug/1459926
  * 'investigation_time' has been replaced by 'risk_investigation_time' in
    risk configuration files
  * Initial support for Django 1.7

  [Daniele Viganò]
  * Removed the bin/openquake wrapper: now only bin/oq-engine is
    available

  [Michele Simionato]
  * Added parameter parallel_source_splitting in openquake.cfg

  [Daniele Viganò]
  * setup.py improvements
  * Added MANIFEST.in
  * celeryconfig.py moved from /usr/openquake/engine to
    /usr/share/openquake/engine

  [Matteo Nastasi]
  * Packaging system improvement

 -- Matteo Nastasi (GEM Foundation) <nastasi@openquake.org>  Wed, 23 Sep 2015 15:48:01 +0200

python-oq-engine (1.4.1-0~precise01) precise; urgency=low

  [Michele Simionato]
  * Added a new 'ebr' hazard/risk calculator
  * Fixed the engine core export: now it can export datastore outputs as
    zip files
  * Now the parameter concurrent_tasks is read from the .ini file
  * Parallelized the source splitting procedure
  * Fixed a bug in the hazard calculators which were not using the parameter
    concurrent_tasks from the configuration file

 -- Matteo Nastasi (GEM Foundation) <nastasi@openquake.org>  Fri, 15 May 2015 10:06:26 +0200

python-oq-engine (1.4.0-2~precise01) precise; urgency=low

  [Daniele Viganò]
  * Fixed debian/control: add missing lsb-release to build deps

 -- Matteo Nastasi (GEM Foundation) <nastasi@openquake.org>  Fri, 08 May 2015 14:33:26 +0200

python-oq-engine (1.4.0-1~precise01) precise; urgency=low

  [Matteo Nastasi, Daniele Viganò]
  * Fixed dependencies version management

 -- Matteo Nastasi (GEM Foundation) <nastasi@openquake.org>  Thu, 07 May 2015 14:14:09 +0200

python-oq-engine (1.4.0-0~precise01) precise; urgency=low

  [Matteo Nastasi, Daniele Viganò]
  * Add binary package support for both Ubuntu 12.04 (Precise)
    and Ubuntu 14.04 (Trusty)

  [Michele Simionato]
  * Removed the SiteModel table: now the association between the sites and the
    site model is done by using hazardlib.geo.geodetic.min_distance

  [Daniele Viganò]
  * added authentication support to the 'engineweb' and the 'engineserver'

  [Michele Simionato]
  * the aggregate loss curves can be exported in CSV format

  [Matteo Nastasi]
  * added 'outtypes' attribute with list of possible output types for
    each output item in outputs list API command
  * added '/v1/calc/<id>/status' API command
  * added 'engineweb' django application as local web client for oq-engine

  [Michele Simionato]
  * Renamed the maximum_distance parameter of the risk calculators to
    asset_hazard_distance, to avoid confusion with the maximum_distance
    parameter of the hazard calculators, which has a different meaning;
    is it an error to set the maximum_distance in a job_risk.ini file
  * Added to the API an URL /v1/calc/:calc_id/remove to hide jobs
  * A new key is_running is added to the list of dictionaries returned by
    the URL /v1/calc/list
  * Replaced the mock tests for the engine server with real functional tests
  * Added a resource /v1/calc/:calc_id/traceback to get the traceback of a
    failed calculation
  * Now the logs are stored also in the database, both for the controller node
    and the worker nodes
  * Bypassed Django when deleting calculations from the database: this avoids
    running out of memory for large calculations
  * Fixed an issue in the scenario calculator: the GMFs were not filtered
    according to the distance to the rupture
  * Now critical errors appear in the log file
  * Added a --run command to run hazard and risk together
  * Fixed bug in the event based calculator; in the case
    number_of_logic_tree_samples > 0 it was generating incorrect hazard curves.
    Also improved (a lot) the performance in this case.
  * Fixed a tricky bug happening when some tectonic region type are filtered
    away.
  * The event based risk calculator now save only the non-zero losses in
    the table event_loss_asset.
  * Added a CSV exporter for the Stochastic Event Sets, for debugging purposes.
  * The GMF CSV exporter now sorts the output by rupture tag.

  [Matteo Nastasi]
  * Each pull request must be accompanied by an update of the debian
    changelog now.

 -- Matteo Nastasi (GEM Foundation) <nastasi@openquake.org>  Thu, 07 May 2015 11:33:24 +0200

python-oq-engine (1.3.0-1) precise; urgency=low

  [Matteo Nastasi]
  * gunzip xml demos files after copied into /usr/openquake/engine directory

 -- Matteo Nastasi (GEM Foundation) <nastasi@openquake.org>  Thu, 26 Feb 2015 16:35:20 +0100

python-oq-engine (1.3.0-0) precise; urgency=low

  [Michele Simionato]
  * Updated python-django dependency >= 1.6.1, (our repository already
    includes a backported version for Ubuntu 'precise' 12.04); this change
    makes unnecessary "standard_conforming_strings" postgresql configuration
    variable setting
  * The event based risk calculator is able to disaggregate the event loss
    table per asset. To enable this feature, just list the assets you are
    interested in in the job.ini file: "specific_assets = a1 a2 a3"
  * We have a new hazard calculator, which can be invoked by setting in the
    job.ini file: "calculation_mode = classical_tiling"
    This calculators is the same as the classical calculator (i.e. you will
    get the same numbers) but instead of considering all the hazard sites at
    once, it splits them in tiles and compute the hazard curves for each tile
    sequentially. The intended usage is for very large calculations that
    exceed the available memory. It is especially convenient when you have
    very large logic trees and you are interested only in the statistics (i.e.
    mean curves and quantile curves). In that case you should use it with the
    option individual_curves=false. Notice that this calculator is still in
    an experimental stage and at the moment is does not support UHS curves.
    Hazard maps and hazard curves are supported.
  * We have a new risk calculator, which can be invoked by setting in the
    job.ini file: "calculation_mode = classical_damage"
    This calculator is able to compute the damage distribution for each asset
    starting from the hazard curves produced by the classical
    (or classical_tiling) calculator and a set of fragility functions. Also
    this calculator should be considered in experimental stage.
  * A significant change has been made when the parameter
    number_of_logic_tree_samples is set to a non-zero value. Now, if a branch
    of the source model logic tree is sampled twice we will generate the
    ruptures twice; before the ruptures were generated once and counted twice.
    For the classical calculator there is no effect on the numbers (sampling
    the same branch twice will produce two copies of identical ruptures);
    however, for the event based calculator, sampling the same branch twice
    will produce different ruptures. For instance, in the case of a simple
    source model with a single tectonic region type, before we would have
    generated a single file with the stochastic event sets, now we generate
    number_of_logic_tree_samples files with different stochastic event sets.
    The previous behavior was an optimization-induced bug.
  * Better validation of the input files (fragility models, job.ini)
  * The ability to extract the sites from the site_model.xml file
  * Several missing QA tests have been added
  * The export mechanism has been enhanced and more outputs are being exported
    in CSV format
  * New parameter complex_fault_mesh_spacing
  * Some error messages have been improved
  * A lot of functionality has been ported from the engine to oq-lite,
    i.e.  a lite version of the engine that does not depend on
    PostgreSQL/PostGIS/Django nor from RabbitMQ/Celery. This version is
    much easier to install than the regular engine and it is meant for
    small/medium computation that do not require a cluster. The engine
    demos, have been moved to the oq-risklib repository, so that they can
    be run via the oq-lite command without installing the full engine.
  * Currently the following calculators have been ported (all are to be
    intended as experimental): classical hazard, classical tiling, event
    based hazard, scenario hazard, classical risk, scenario damage,
    classical damage.

 -- Matteo Nastasi (GEM Foundation) <nastasi@openquake.org>  Thu, 26 Feb 2015 10:44:03 +0100

python-oq-engine (1.2.2-0) precise; urgency=low

  * consistency in version management between debian/ubuntu package and
    library from git sources

 -- Matteo Nastasi (GEM Foundation) <nastasi@openquake.org>  Thu, 18 Dec 2014 16:25:05 +0100

python-oq-engine (1.2.1-2) precise; urgency=low

  * Fixed custom dependencies versions (again)

 -- Matteo Nastasi (GEM Foundation) <nastasi@openquake.org>  Tue, 16 Dec 2014 10:48:19 +0100

python-oq-engine (1.2.1-1) precise; urgency=low

  * Fixed custom dependencies versions

 -- Matteo Nastasi (GEM Foundation) <nastasi@openquake.org>  Tue, 16 Dec 2014 09:48:19 +0100

python-oq-engine (1.2.1-0) precise; urgency=low

  * Fixed the logging handler

 -- Matteo Nastasi (GEM Foundation) <nastasi@openquake.org>  Mon, 15 Dec 2014 10:17:30 +0100

python-oq-engine (1.2.0-3) precise; urgency=low

  * Add constraint on python-django dependency version

 -- Matteo Nastasi (GEM Foundation) <nastasi@openquake.org>  Thu, 11 Dec 2014 10:04:45 +0100

python-oq-engine (1.2.0-2) precise; urgency=low

  * More precise exception message

 -- Matteo Nastasi (GEM Foundation) <nastasi@openquake.org>  Wed, 10 Dec 2014 16:21:06 +0100

python-oq-engine (1.2.0-1) precise; urgency=low

  * Bugs fixed in 1.2 release: http://goo.gl/GjbF2r
  * Replace a reference to the 'openquake' command with 'oq-engine'
  * Moved the expected outputs of the ScenarioDamage QA tests in qa_tests_data
  * Moved the logic tree realizations into commonlib
  * It is now possible to compute the uniform spectra even when
    individual_curves is false
  * Reduced the precision when exporting GMFs to XML
  * Fixed test_job_from_file
  * Delayed the OqParam validation
  * Simplified the monitoring
  * Extract the QA tests data from the engine
  * Renamed commonlib.general -> baselib.general
  * Removed the dependency from oq-commonlib
  * Avoid warning no XML exporter for event_loss
  * Update packager and postinst to use the openquake2 db (new default one)
  * Use shallow-clone to improve CI builds speed
  * Download calculation results as files
  * Added an API to retrieve the engine version
  * Unified the export framework for hazard and risk
  * Fast export of the GMFs
  * Fast scenario export
  * Fixed test_is_readable_all_files_lack_permissions when run as root
  * Now 'test_script_lower_than_current_version' does not require an Internet
    connection
  * Warn the user if she asks for statistical outputs but using a single hazard
    output
  * Move the calculation of input/output weights into commonlib
  * Changed the export_dir in several tests
  * Now the packagers makes a HTML report with the performances of the demos
  * Remove hardcoded references to openquake2 in oq_create_db
  * Move JobStats creation inside job_from_file
  * Fixed precision
  * Align openquake_worker.cfg with openquake.cfg
  * Implement memory hard limit control
  * Using commonlib.readinput.get_source_models
  * Check that the hazard calculation mode is consistent with risk calculation
    mode
  * Rollback only if a transaction is on
  * Fixed a bug in export_risk
  * Daily html report
  * Reflected the API change in commonlib.readinput.get_oqparam
  * Updated the engine to cope with the changes in risklib and commonlib
  * Fixed the name of the SES file
  * Changed some hard-coded weights in general.py
  * Changed the import of the calc module
  * Drop risk calculation table
  * Simplified the risk calculators
  * Reflected the API change in hazardlib.calc.gmf.GmfComputer
  * Added a test for duplicated tags in import_gmf_scenario.py
  * Implemented losses per event per asset
  * Dependency check
  * Removed more risk unit tests
  * Removed another couple of redundant tests
  * Remove check on setup.py version since now it's taken from init
  * Fixed _calc_to_response_data
  * Fixed bug when running risk calculations from the platform
  * openquake wrapper script
  * Changed version number in setup.py too
  * Updated version to 1.2
  * Renamed nrml_version->commonlib_version
  * Fixed a bug in the engine server (wrong calculation_id)
  * Fix oq-engine command name in output list
  * Removed the dependency from nrmllib
  * Fixed two merge errors
  * Important fixes pre-2.0 copied from the better-risk branch
  * Renamed the command openquake->oq-engine
  * Change ses collection
  * Fixed the migration script 0007
  * Fixed a bug with the quantile_hazard_curves attribute
  * Removed EventBasedHazardCalculatorTestCase
  * Remove the hazard_calculation table
  * correct complex source for wrong order in edges points
  * missing file open fixed
  * Removed routing tests
  * Added the script correct_complex_sources
  * Complex surf validation
  * Insert the IMT in the db, if not already there
  * The intensity measure types are now sorted also in the scenario calculator
  * Simplified the QA test scenario_damage/case_4
  * Enable 'set -x' when $GEM_SET_DEBUG is true
  * Remove a try finally in engine server task.py
  * Simplification because now the maximum_distance is mandatory
  * Fixed a wrong source model used in the Event Based export test
  * Fixed the what_if_I_upgrade check
  * Added a table imt_taxonomy
  * Fixed the management of missing db upgrades
  * Now the engine is using the new validation mechanism for the hazard sources
  * Fixed the name of a field (risk_job_id->job_id)
  * Special case when the hazard is known at the exact sites of the assets
  * Moved the epsilons from the getters to the database
  * Update the database name in openquake_worker.cfg
  * Removed the old validation mechanism
  * The parameter concurrent_tasks must be available to the workers too
  * Solved the problem with UHS
  * Fixed master https://ci.openquake.org/job/master_oq-engine/1208
  * If individual_curves is set, multi-imt curves must not be generated
  * --what-if-I-upgrade functionality
  * Stats only
  * Short output summary
  * Removed task_no
  * Hazard curves from gmfs
  * Fixed a critical bug with --hazard-output-id
  * Fix the test check_limits_event_based
  * Changed the output_weight for the event based calculator
  * Introduced --hazard-job-id and made it possible to reuse exposures imported
    in the hazard part of the computation
  * Replaced the ScenarioGetter with the GroundMotionFieldGetter
  * Return loss matrix
  * Removed --schema-path from oq_create_db
  * Calculation limits
  * Fixed a bug on tablespace permissions
  * Make the event based calculator more debuggable
  * Added the column uniq_ruptures to the table source_info
  * Db migrations
  * Db migrations 2
  * Saved more sources in source_info
  * Perform means and quantiles in memory
  * Parallel filtering
  * Reintroduce the 'terminate_job_when_celery_is_down' config option
  * Fix risk disaggregation
  * Ordering the sources after filtering-splitting
  * Source ordering
  * Gmf from ruptures
  * Fixed a stupid bug with OQ_TERMINATE_JOB_WHEN_CELERY_IS_DOWN
  * Introduced a variable OQ_TERMINATE_JOB_WHEN_CELERY_IS_DOWN
  * The random seeds have now a default value of 42
  * Added a check for invalid quantile computations
  * Now hazard calculations can be deleted safely
  * Add a file openquake_worker.cfg to be read in the workers
  * Simplified the LOG_FORMAT by removing the name
  * Avoid an ugly error when no tasks are spawned
  * Added a view on the event loss table for convenience of analysis
  * Epsilon sampling feature
  * Distribute-by-rupture phase 2
  * Restored distribution-by-rupture in the event based calculator
  * Provide a good error message when a source model contains GSIMs not in the
    file gsim_logic_tree
  * Moved parse_config from the engine to commonlib
  * Added a test checking the existence of the __init__.py files and fixed the
    QA test classical/case_15
  * Refactored initialize_realizations and added a warning when
    num_samples > num_realizations
  * Fixed a missing import
  * Saving the rupture hypocenter fully into the database
  * Removed an offending ALTER OWNER
  * Source info table
  * Added a test for sampling a large source model logic tree
  * Hazard curves from gmfs
  * Removed num_sites and num_sources from job_stats
  * Removed redundant tests
  * Retrieved the correct output directly, not via an order by
  * Making use of commonlib.parallel in the engine
  * Enhanced qatest_1, so that it subsumes regression_1 and regression_2
  * Taking advantage of the new riskloaders in commonlib
  * Added a missing integer cast
  * Changed disagg/case_1 to use full enumeration
  * Fixed the ordering of the ruptures in the event based calculator
  * Fixed a bug in the GroundMotionValuesGetter
  * Reflected the API change in refactor-risk-model
  * Sent the tectonic region types with less sources first, and fixed
    an ordering bug in a QA test
  * Turn AMQPChannelExceptions into warnings
  * Hide the SES output from a scenario calculator
  * Add a debug flag to enable set -x in packager.sh
  * Better task spawning
  * Reflected the changes to the GmfComputer in hazardlib
  * Fixed the bug in the risk event based calculator with multiple realizations
  * Fix gmf duplication
  * Removed the need for logictree.enumerate_paths
  * Fixed a small bug
  * Removed a commonlib dependency breaking the oqcreate script
  * Now the indices of the filtered sites are stored in the
    ProbabilisticRupture table
  * Fixed another import
  * Fixed a wrong import
  * Moved logictree to commonlib and fixed all the tests
  * Removed the obsolete table hzrdr.ses and small refactoring
  * Tasks with fewer assets are submitted first
  * Better parallelization of the risk calculators
  * Reducing the celery timeout from 30s to 3s
  * Fixed a tricky bug in the scenario calculator with duplicate imts
  * Fixed the ScenarioExportTestCase by changing the position of the points
  * The scenario calculator is now block-size independent
  * Use only the relevant tectonic region types to build the GMPE logic tree
  * Fixed a broadcasting in the classical calculator
  * Saving memory on the controller node
  * Restored the source model sampling feature
  * Complex logic tree test
  * Solved the block size dependence in the risk calculators
  * Fixed a critical ordering bug
  * Changed the _do_run_calc signature
  * Avoid returning duplicated data in the classical calculator
  * Changed the order of the statements in 01-remove-cnode_stats.sql
  * Added a cache on the GSIMs for the probabilities of no exceedence in the
    classical calculator
  * Fix the export of GmfSets in the case of multiple source models
  * Fixed underflow error in postgres
  * Fixed a bug with celery ping
  * Avoid errors on signals when the engine is run through the server
  * Errors in a task are converted into a RuntimeError
  * Remove calculation unit
  * The IML must be extrapolated to zero for large poes
  * Log a warning when more than 80% of the memory is used
  * Refactored the hazard getters
  * Removed the SES table
  * Added a nice error message for far away sources
  * Add support in the engine for a local_settings.py
  * Send the site collection via rabbitmq, not via the database
  * Improvements to the CeleryNodeMonitor
  * Minimal tweaks to the risk calculators
  * Save the number of sites in JobStats as soon as it is available
  * Fix branch var to be compliant within the new CI git plugin
  * Restored the lost fine monitoring on the hazard getters
  * Cluster monitor
  * Celery check
  * Removed the obsolete table uiapi.cnode_stats
  * Make use of the light site collection introduced in hazardlib
  * Optimize the disaggregation calculator
  * Fix a memory leak of celery
  * Remove python-gdal and fix issue with postinst
  * Manual pickling/unpickling
  * Updates Copyright to 2014
  * The rupture tag must be unique
  * Turn SIGTERM into SIGINT
  * Remove another engine-server test script from pylint
  * Removed the dependency on the current working directory from
    utils_config_test
  * Replace README.txt with README.md in the packager script
  * Increase the tolerance in the disaggregation test
  * Readme merge
  * Avoid storing copies of the ruptures
  * Untrapped exceptions in oqtask give ugly error messages
  * Support for posting zipfiles to the engine-server
  * Using iter_native in celery
  * Added test for the loss_fraction exporter
  * Fixed a missing loss_type in export_loss_fraction_xml
  * Merging the engine server inside the engine repository
  * Removing ruptures phase 2
  * Restored qatest 1
  * Added tests for failing computations
  * Removed the progress handler from the engine
  * Better error and logging management
  * Exclude tests folder from pylint check
  * Fixing the build master_oq-engine #790
  * Ruptures are not read from the database anymore, only written
  * In development mode celery is automatically started/stopped together with
    the engine server
  * Remove common directory from risk demos
  * Remove duplication hazard risk
  * Removing the duplication run_hazard/run_risk in engine.py
  * Renamed directories and packages to be consistent with GEM conventions
  * Fixed test_initialize_sources
  * Getting a more uniform distribution of the tasks
  * Remove celery
  * Remove time_span from disaggregation calculator
  * Return the traceback from celery to the controller node
  * If there are no GMVs within the maximum distance for the given assets, the
    computation should not fail with an ugly error but print a warning
  * Better error management
  * Fixed a stupid error in compute_hazard_curves
  * Support for non-parametric sources
  * Fixed the issue of slow sources
  * Fixed the two upgrade scripts breaking the migration from 1.0 to 1.1
  * Add --export-hazard-outputs and --export-risk-outputs switches; also add
    geojson export for hazard curves
  * Light monitor
  * Set CELERY_MAX_CACHED_RESULTS = 1
  * Changed from relative path to full path
  * Fix the feature "import gmf scenario data from file"
  * version: remove warning for pkg install + git program installed case
  * Remove block_size and point_source_block_size
  * Move the unit tests inside the openquake.engine directory
  * Version visualization improvement
  * Added missing CASCADE on a DB migration script
  * Raised the tolerance in ClassicalHazardCase13TestCase
  * In the event based calculator split by ruptures, not by SES
  * BROKER_POOL_LIMIT is causing problem so set it to none
  * Split area sources
  * Force BROKER_POOL_LIMIT to 10
  * Fixed an upgrade script
  * Prefiltering sources in all calculators
  * Savaged the easy part of the work on the decouple-logic-trees branch
  * Changed the way hazard map are interpolated
  * Fixed a bug with static urls
  * Remove database related code
  * Removed hazard curve progress
  * Improved the IMT management in the engine by leveraging the new
    functionality in hazardlib
  * Configuration file for storing oq-platform connection parameters
  * Add loss type to risk outputs
  * Remove parsed source
  * Fix remove demos symlinks
  * gmf.lt_realization_id can be NULL
  * Fixed the _prep_geometry feature of Risk and Hazard calculations
  * Remove a reference to the removed view hzrdr.gmf_family
  * Engine-Server: support for multiple platform installations
  * Removed the complete_logic_tree flags
  * Fixed setup.py
  * Removed the SourceProgress table
  * New risk demos
  * Run a risk calculation
  * Remove validation on site models
  * Removed the rest of the stuff related to the supervisor
  * Removed the supervisor, redis, kombu and related stuff
  * Removed a wrong import
  * An import ordering issue is breaking Jenkins
  * Various small fixes for oq_create_db script
  * Do not register a progress handler if it is not passed
  * Engine Unit test fix
  * Geonode integration
  * Progress Bar support
  * Finally fixed the dependency from the blocksize in the event based
    calculator
  * A simple fix for engine_test.py
  * Replace numpy arrays with postgres array fields in output tables
  * Dump and restore Stochastic Event Set
  * Removed the old distribution and used parallelize as default distribution
    mechanism everywhere
  * Change the distribution in the risk calculators
  * Save in job_stats how much the database increased during the current
    computation
  * Removed calc_num task properly
  * Change dist classical
  * Improve the table job_stats
  * Now the CacheImporter infers the fields from the database, in the right
    order
  * Removed parsed_rupture_model from the db
  * The revoke command should not terminate the workers
  * Remove JobCompletedError
  * Override hazard investigation time in risk event based calculator
  * Companion of https://github.com/gem/oq-engine/pull/1298/
  * Companion of https://github.com/gem/oq-nrmllib/pull/116
  * Simplify schema
  * Filter the sources before storing them in the database
  * Improve the parallelize distribution
  * Fix disaggregation
  * Changed the distance in hazardlib
  * Improve memory consumption in the GMF calculation
  * The file with the exported disagg matrix must contain the poe in the name
  * The multiple sites QA test (classical/case_13) broke
  * Solve the dependency from the parameter concurrent_tasks
  * QA test for multiple sites
  * Cross domain ajax fix for view methods [r=matley] [f=*1234765]
  * Tweaks to make platform calcs work [r=matley] [f=*1234765]
  * Create job and calculation objects in a transaction
  * Make test fixtures optional
  * Get the list of the available magnitude scaling relationships at runtime
  * Save memory when exporting the GMF
  * Fixed a typo in an ordering query
  * Insured loss curves statistics
  * When exporting the GMF, we need to export the rupture tags, not the ids
  * Hazard Curve Parser import update [r=micheles] [f=*trivial]
  * To save space in the db and to avoid running into the text field size
    limit, change model_content.raw_content to store gzipped content
  * Add a tag to the ruptures
  * Change the dump/restore procedures to work with directories, not tarfiles
  * Fix risk QA tests fixtures
  * Documentation for the REST API
  * Fix hazard_curve_multi export path
  * Revise insured losses algorithm
  * Post-calculation migration
  * Correction of baseline DB revision
  * Review Risk demos
  * A couple of fixes to scenario tests
  * Compute standard deviation of losses
  * Validate time_event
  * Add 404 responses in the case of non-existent artifacts
  * Run calcs, part 2
  * Minor loss map export fix
  * Fix for installing source code via pip/git
  * Remove cache from HazardCurveGetterPerAsset
  * Changed an import from nrmllib
  * Pyflakes fixes to the calculators and engine module
  * Reading logic trees from DB - follow up (fix for a careless refactoring
    error)
  * Raise an error when no gmvs are available in a scenario computation
  * Small fix in dump_hazards.py: the filenames list contained duplicates
  * Add 'engine' functionality to disable the job supervisor
  * Read logic trees from DB (instead of the filesystem)
  * Extend forms.CharField to allow null values
  * Small fixes to the script restore_hazards.py
  * Update test fixtures used for risk scenario calculations
  * Trivial: Some small tweaks/cleanups
  * File parsing fix
  * Risk BaseCalculator refactoring
  * Run calculations via REST API (initial sketch)
  * Better input loading (update to 'engine' API)
  * Update Risk Event Based QA test
  * Fixed a very subtle bug with the ordering of sites
  * Added index to hzrdi.hazard_site
  * Updated tests to the new interface
    of 'openquake.engine.db.models.SiteCollection'
  * Compute ground motion values from Stochastic Event Set
    in a risk calculation
  * "List calc results" views
  * Misc. engine fixes to stabilize the build
  * Record all OQ software versions in oq_job
  * Export to path or file (not just path)
  * Minor fix to risk QA test collection
  * Engine API improvements
  * Hazard map GeoJSON export
  * Refactoring: moved risk calculation logic to risklib
  * GeoJSON loss map support
  * GeoJSON export prep
  * Include API version in URLs
  * 'calc info' views
  * Rough sketch of the 'list calculations' views
  * Export loss_fraction quantile fix
  * Fix 'hazard_curve_multi' export
  * Fix Risk QA test collection (nosetests)
  * Remove site_collection column from the database
  * Pack and risk demos LP: #1197737
  * Added more monitoring to the hazard calculators

 -- Matteo Nastasi (GEM Foundation) <nastasi@openquake.org>  Wed, 10 Dec 2014 11:17:03 +0100

python-oq-engine (1.0.0-1) precise; urgency=low

  * 'occupants' is now a float
  * Hazard curve import tool: updated NRML hazard curve parser
  * Made sure that the task_ids are stored in the performance table soon enough
    (LP: #1180271)
  * Added fixtures for risk tests
  * Some support to compute avg and std for the GMFs (LP: #1192413)
  * Renamed the GMF tables (LP: #1192512)
  * Kill running celery tasks on job failure (LP: #1180271)
  * Removed 'patches' folder
  * Event loss csv: fix delimiting character (LP: #1192179)
  * Fixed restore_hazards_test.py (LP: #1189772)
  * Fix restore hazards (LP: #1189772)
  * Fix risk/classical/case_3 (LP: #1190569)
  * Fix get_asset_chunk unit test
  * Added dumping of ses_collection/ses/ses_rupture (LP: #1189750)
  * Fixed the issue with sequences in restore_hazards.py (LP: #1189772)
  * Risk Probabilistic Event Based Calculator - QA Test
  * Fix the GMF export and tables (LP: #1169078,#1187413)
  * Some work to fix qa_tests/risk/event_based_bcr (LP: #1188497)
  * Run risk demos to test the package (LP: #1188117)
  * Update risk demos
  * renamed units -> number_of_units. Support for asset_category == "population"
    (LP: #1188104)
  * Fixed the z1pt0<->z2pt5 inversion problem (LP: #1186490)
  * Removed the special case for gmf_scenario
  * Exposure DB schema update (LP: #1185488)
  * Fix the site_data table to store one site per row; change gmf_agg to point
    to site_data (LP: #1184603)
  * Fix export of Benefit Cost Ratio calculator outputs. (LP: #1181182)
  * Inserted the GMFs with the CacheInserter instead of the BulkInserter
    (LP: #1184624)
  * Added better instrumentation to the hazard getters
  * Make the engine smart enough to infer the right block size (LP: #1183329)
  * New risk demos (LP: #1180698,#1181182)
  * Time event validation fix (LP: #1181235)
  * Unicode list cast fix
  * Implement distribution by SES in the event based hazard calculator
    (LP: #1040141)
  * Remove gmf scenario (LP: #1170628)
  * Purge gmf table (LP: #1170632)
  * Parallelize the queries of kind "insert into gmf agg" by using the standard
    mechanism (LP: #1178054)
  * Skipped hazard/event_based/case_4/test.py (LP: #1181908)
  * Remove the dependency from the gmf/gmf_set tables in the XML export
    procedure (LP: #1169078)
  * Saved memory in the hazard getters by returning only the distinct GMFs
    (LP: #1175941)
  * Fixed the case of no gmfcollections and cleaned up the post processing
    mechanism (LP: #1176887)
  * Filter the ruptures according to the maximum_distance criterium
    (LP: #1178571)
  * New hazard demos (LP: #1168756)
  * Parallelize insert into gmf_agg table (LP: #1178054)
  * Removed some verbose logs in debug mode (LP: #1170938)
  * lxc sandbox - improved CI with sandboxed source tests (LP: #1177319)
  * Report "calculation", not the job (LP: #1178583)
  * Fix performance_monitor_test.py on Mac OS X (LP: #1177403)
  * Remove config.gem files from demos
  * Vulnerability functions for contents, occupants and non-structural damage
    (LP: #1174231)
  * Improved the memory profiling (LP: #1175941)
  * Cleanup of the hazard getters and small improvements to help the performance
    analysis of risk calculators (LP: #1175941)
  * Add a facility to import hazard_curves from XML files (LP: #1175452)
  * Refactoring of risk calculators (LP: #1175702)
  * Added references to RiskCalculation model
  * --config-file option (LP: #1174316)
  * Update calls to risklib to the latest interface (LP: #1174301)
  * Event-Based Hazard: Better hazard curve / GMF validation (LP: #1167302)
  * Improved hazard doc
  * CONTRIBUTORS.txt
  * DB cleanup
  * --optimize-source-model pre-processing option (LP: #1096867)
  * Relax validation rules on interest rate for benefit-cost ratio analysis
    (LP: #1172324)
  * Support non-unique taxonomy -> IMT association across different
    vulnerability files (LP: #1171782)
  * Point source block size (LP: #1096867)
  * Use "hazard curve multi imt" also when all the realizations are considered
    (LP: #1171389)
  * Fix aggregate loss curve computation (LP: #1171361)
  * Add instrumentation via the EnginePerformanceMonitor to all the calculators
    (LP: #1171060)
  * Replaced run_job_sp with run_hazard_job (LP: #1153512)
  * Cleanup input reuse
  * Simplify hazard getter query
  * Add a forgotten constrain ON DELETE CASCADE on the table gmf_agg
    (LP: #1170637)
  * Mean loss curve computation updated (LP: #1168454,#1169886,#1170630)
  * Changed the generation of hazard_curves to use the gmf_agg table
    (LP: #1169703)
  * Add geospatial index on gmf_agg
  * Fix hazard map and UHS export filenames (include PoE) (LP: #1169988)
  * Lower the parameter ses_per_logic_tree_path in the event_based QA tests to
    make them much faster (LP: #1169883)
  * Fix Event based mean loss curve computation (LP: #1168454)
  * An attempt to solve the memory occupation issue for the event_based risk
    calculator (LP: #1169577)
  * Update event based mean/quantile loss curve computation (LP: #1168454)
  * Fix disagg export file name (LP: #1163276)
  * Include 'investigation_time' in exported UHS XML (LP: #1169106)
  * Raise warnings when invalid/unknown/unnecessary params are specified
    (LP: #1164324)
  * Fix characteristic fault rupture serialization (LP: #1169069)
  * Fixed a bug in event_based/core_test.py due to the version of mock used
    (LP: #1167310)
  * Make sure the generated XML are valid according to NRML (LP: #1169106)
  * Fix the tests of the event_based depending on random number details
    (LP: #1167310)
  * Scenario risk is using "default" connection on a cluster (LP: #1167969)
  * Add a mechanism to populate the db from CSV files, without the need to run
    a fake calculation (LP: #1167310,#1167693)
  * Source model NRML to hazardlib conversion now throws useful error messages
    (LP: #1154512)
  * Organization of hazard exports (LP: #1163276)
  * Some trivial optimizations in Risk Event Based calculator
  * Do not use 'default' user on raw cursors. (LP: #1167776)
  * Removed a bunch of old test fixtures
  * release updated
  * hazard curves in multiple imts (LP: #1160427)
  * Critical fix to disaggregation interpolation (LP: #1167245)
  * Fix setup.py version number
  * Fix char source logic tree validation (LP: #1166756)
  * Update version to 1.0
  * Reflect latest interface changes in risklib (LP: #1166252)
  * Event base performance (LP: #1168233)
  * Fix a "reproducibility" issue when getting hazard sites from exposure
    (LP: #1163818)
  * Disaggregation in event based risk calculator (LP: #1160993)
  * Read 'sites' from 'sites_csv' (LP: #1097618)
  * add debconf tool to manage postgresql.conf file modification
  * Issue 1160993 (LP: #1160993,#1160845)
  * Importing GMF from XML: step 2 (LP: #1160398)
  * Disaggregation of losses by taxonomy (LP: #1160845)
  * Vulnerability model validation (LP: #1157072)
  * Big docs cleanup
  * Mean and quantile Loss map support (LP: #1159865)
  * Event-Based Hazard: Save multi-surface ruptures (LP: #1144225)
  * Fix loss curve export (LP: #1157072)
  * Fix an incorrect parameter in event-based hazard QA tests, cases 2 and 4
  * end-to-end qa tests for Scenario Risk and Scenario Damage
  * Trivial fix for setup.py
  * New E2E regression tests
  * Updated QA tests due to change in risklib
  * Engine cleanup
  * Characteristic source logic tree support (LP: #1144225)
  * Added a script to dump the hazard outputs needed for the risk (LP: #1156998)
  * Remove complete logic tree flags when redundant (LP: #1155904)
  * Do not read risk inputs from fylesystem but from ModelContent
  * Remove --force-inputs feature (LP: #1154552)
  * UHS Export (LP: #1082312)
  * UHS post-processing (LP: #1082312)
  * Fragility model using structure dependent IMT (LP: #1154549)
  * Correct bin/openquake help string for --log-level
  * Hazard post-processing code cleanup (LP: #1082312)
  * Allow Event-Based hazard post-processing to run without celery
  * More event-based hazard QA tests (LP: #1088864)
  * Real errors are masked in the qa_test since the real computation runs in a
    subprocess (LP: #1153512)
  * Minor simplification of the hazard_getter query
  * Correlation model qa tests (LP: #1097646)
  * Vulnerability model using structure dependent intensity measure types
    (LP: #1149270)
  * Fix a broken scenario hazard export test
  * Support for Characteristic Fault Sources (LP: #1144225)
  * Added a missing KILOMETERS_TO_METERS conversion in the hazard_getters
  * Average Losses (LP: #1152237)
  * Improved the error message for unavailable gsims
  * Companion changes to https://github.com/gem/oq-risklib/pull/38
  * Fix 1144741 (LP: #1144741)
  * Fix 1144388 (LP: #1144388)
  * Fixed ordering bug in the XML export of gmf_scenario (LP: #1152172)
  * Don't save hazard curves to the DB which are all zeros (LP: #1096926)
  * Add hazard nose attribute to the hazard QA test
  * Avoid fully qualified name in the XML <uncertaintyModel> tag (LP: #1116398)
  * Fix Scenario Risk calculator
  * New CLI functionality: delete old calculations (LP: #1117052)
  * DB security cleanup (LP: #1117052)
  * Event-Based Hazard Spatial Correlation QA tests (LP: #1099467)
  * Correct OQ engine version in db script
  * Preloaded exposure (LP: #1132902)
  * 1132708 and 1132731 (LP: #1132731)
  * Stabilize classical hazard QA test case 11
  * DB schema bootstrap script now runs silently by default
  * Fix aggregate loss export test
  * Fix a broken disagg/core test
  * Easy hazard getters optimization (LP: #1132708)
  * Fix progress risk
  * Event loss tables (LP: #1132699)
  * Fix the memory occupation issue for the scenario_risk calculator
    (LP: #1132018,#1132017)
  * Performance monitor to measure times and memory occupation of bottleneck
    code (LP: #1132017)
  * Scenario insured losses
  * Version fix (already present fix in master, add a test to verify it)
  * Classical Hazard QA test, SA IMT case (LP: #1073591)
  * Optimize hazard curve insertion (LP: #1100332)
  * updates due to the latest risklib api changes
  * Fixed the bug introduced by change the location field from Geometry to
    Geography
  * "openquake --version broked" fix
  * Fixed bug in the distribution of the realizations logic
  * Simplified the hazard getters so that they are pickleable without effort
  * Update to disaggregation equation (LP: #1116262)
  * Scenario Aggregated Loss
  * Risk maximum distance (LP: #1095582)
  * Add timestamps to calculation summary output (LP: #1129271)
  * More efficient hazard curve update transactions. (LP: #1121825)
  * Scenario risk tests
  * Added parameter taxonomies_from_fragility_model (LP: #1122817)
  * Add a check for missing taxonomies in the scenario_damage calculator
    (LP: #1122817)
  * Add '_update_progress' for clearer profiling (LP: #1121825)
  * Removed many global dictionaries and adopted a convention-over-configuration
    approach
  * Generation of ground motion fields only within a certain distance from the
    rupture (LP: #1121940)
  * Link between Rupture / Stochastic Event Set and Ground motion field outputs
    (LP: #1119553)
  * Fixed the qa_test for scenario_damage
  * Fix HazardCalculation.get_imts()
  * Donot save absolute losses (LP: #1096881)
  * Scenario hazard: fix a reference to the site collection
  * Fixes scenario hazard correlation
  * Scenario risk
  * Changed DmgState to have a foreign key to OqJob, not to Output; also removed
    the CollapseMap special treatment (LP: #1100371)
  * Drop upload table
  * Remove several global dictionaries from the engine
  * Mean and quantile Loss curve computation (LP: #1101270)
  * Cache the SiteCollection to avoid redundant recreation (LP: #1096915)
  * Scenario hazard correlation model (LP: #1097646)

 -- Matteo Nastasi (GEM Foundation) <nastasi@openquake.org>  Mon, 24 Jun 2013 17:39:07 +0200

python-oq-engine (0.9.1-1) precise; urgency=low

  * upstream release

 -- Matteo Nastasi (GEM Foundation) <nastasi@openquake.org>  Mon, 11 Feb 2013 11:00:54 +0100

python-oq-engine (0.8.3-3) precise; urgency=low

  * Add missing monitor.py source

 -- Muharem Hrnjadovic <mh@foldr3.com>  Tue, 23 Oct 2012 10:16:18 +0200

python-oq-engine (0.8.3-2) precise; urgency=low

  * Use arch-independent JAVA_HOME env. variable values (LP: #1069804)

 -- Muharem Hrnjadovic <mh@foldr3.com>  Mon, 22 Oct 2012 15:30:39 +0200

python-oq-engine (0.8.3-1) precise; urgency=low

  * upstream release

 -- Muharem Hrnjadovic <mh@foldr3.com>  Fri, 19 Oct 2012 19:53:00 +0200

python-oq-engine (0.8.2-5) precise; urgency=low

  * Make sure the vs30_type param is capitalized (LP: #1050792)

 -- Muharem Hrnjadovic <mh@foldr3.com>  Fri, 21 Sep 2012 12:01:34 +0200

python-oq-engine (0.8.2-4) precise; urgency=low

  * fix JAVA_HOME value so it works in ubuntu 12.04 LTS (LP: #1051941)

 -- Muharem Hrnjadovic <mh@foldr3.com>  Mon, 17 Sep 2012 14:52:12 +0200

python-oq-engine (0.8.2-3) precise; urgency=low

  * Insured loss probabilistic event based calculator (LP: #1045318)

 -- Muharem Hrnjadovic <mh@foldr3.com>  Wed, 05 Sep 2012 09:22:36 +0200

python-oq-engine (0.8.2-2) precise; urgency=low

  * remove namespace/module ambiguity

 -- Muharem Hrnjadovic <mh@foldr3.com>  Tue, 04 Sep 2012 17:08:17 +0200

python-oq-engine (0.8.2-1) precise; urgency=low

  * Upstream release (LP: #1045214)

 -- Muharem Hrnjadovic <mh@foldr3.com>  Tue, 04 Sep 2012 08:52:53 +0200

python-oq-engine (0.8.1-5) precise; urgency=low

  * rm threaded serialization patch (since it increases overall run time)

 -- Muharem Hrnjadovic <mh@foldr3.com>  Wed, 25 Jul 2012 17:01:32 +0200

python-oq-engine (0.8.1-4) precise; urgency=low

  * Try threaded serialization in order to fix performance regression
    (LP: #1027874)

 -- Muharem Hrnjadovic <mh@foldr3.com>  Mon, 23 Jul 2012 13:21:32 +0200

python-oq-engine (0.8.1-3) precise; urgency=low

  * Fix import exception when DJANGO_SETTINGS_MODULE is not set (LP: #1027776)

 -- Muharem Hrnjadovic <mh@foldr3.com>  Mon, 23 Jul 2012 09:08:01 +0200

python-oq-engine (0.8.1-2) precise; urgency=low

  * Fix for region discretization bug (LP: #1027041)

 -- Muharem Hrnjadovic <mh@foldr3.com>  Sun, 22 Jul 2012 10:12:25 +0200

python-oq-engine (0.8.1-1) precise; urgency=low

  * new upstream release (LP: #1027030)

 -- Muharem Hrnjadovic <mh@foldr3.com>  Fri, 20 Jul 2012 15:06:18 +0200

python-oq-engine (0.7.0-4) precise; urgency=low

  * fix typo in oq_restart script (LP: #994565)

 -- Muharem Hrnjadovic <mh@foldr3.com>  Fri, 04 May 2012 15:01:54 +0200

python-oq-engine (0.7.0-3) precise; urgency=low

  * Correct the version displayed by OpenQuake (on demand).

 -- Muharem Hrnjadovic <mh@foldr3.com>  Fri, 04 May 2012 08:20:18 +0200

python-oq-engine (0.7.0-2) oneiric; urgency=low

  * Fix bug in the classical PSHA calculator (LP: #984055)

 -- Muharem Hrnjadovic <mh@foldr3.com>  Wed, 02 May 2012 22:00:59 +0200

python-oq-engine (0.7.0-1) oneiric; urgency=low

  * Upstream release, rev. 0.7.0

 -- Muharem Hrnjadovic <mh@foldr3.com>  Wed, 02 May 2012 21:34:03 +0200

python-oq-engine (0.6.1-9) oneiric; urgency=low

  * Fix db router config for the oqmif schema (LP: #993256)

 -- Muharem Hrnjadovic <mh@foldr3.com>  Wed, 02 May 2012 15:23:40 +0200

python-oq-engine (0.6.1-8) oneiric; urgency=low

  * Re-apply fix for ERROR: role "oq_ged4gem" does not exist (LP: #968056)

 -- Muharem Hrnjadovic <mh@foldr3.com>  Wed, 02 May 2012 10:23:40 +0200

python-oq-engine (0.6.1-7) oneiric; urgency=low

  * delete obsolete .pyc files in /usr/openquake (LP: #984912)

 -- Muharem Hrnjadovic <mh@foldr3.com>  Thu, 19 Apr 2012 10:28:45 +0200

python-oq-engine (0.6.1-6) oneiric; urgency=low

  * Remove spurious 'oqmif' db user from settings.py (LP: #980769)

 -- Muharem Hrnjadovic <mh@foldr3.com>  Fri, 13 Apr 2012 14:35:54 +0200

python-oq-engine (0.6.1-5) oneiric; urgency=low

  * Pass the postgres port to the 'createlang' command as well.

 -- Muharem Hrnjadovic <mh@foldr3.com>  Fri, 13 Apr 2012 10:37:26 +0200

python-oq-engine (0.6.1-4) oneiric; urgency=low

  * Fix psql invocation.

 -- Muharem Hrnjadovic <mh@foldr3.com>  Fri, 13 Apr 2012 06:01:12 +0200

python-oq-engine (0.6.1-3) oneiric; urgency=low

  * Support machines with multiple postgres versions (LP: #979881)

 -- Muharem Hrnjadovic <mh@foldr3.com>  Fri, 13 Apr 2012 05:49:41 +0200

python-oq-engine (0.6.1-2) oneiric; urgency=low

  * Fix oq_restart_workers script so it uses the correct db table (oq_job)

 -- Muharem Hrnjadovic <mh@foldr3.com>  Wed, 04 Apr 2012 11:29:36 +0200

python-oq-engine (0.6.1-1) oneiric; urgency=low

  * OpenQuake 0.6.1 upstream release (LP: #971541)

 -- Muharem Hrnjadovic <mh@foldr3.com>  Tue, 03 Apr 2012 08:52:39 +0200

python-oq-engine (0.6.0-15) oneiric; urgency=low

  * Support machines with multiple postgres versions (LP: #979881)

 -- Muharem Hrnjadovic <mh@foldr3.com>  Thu, 12 Apr 2012 18:56:58 +0200

python-oq-engine (0.6.0-14) oneiric; urgency=low

  * Improved version string, post-installation actions

 -- Muharem Hrnjadovic <mh@foldr3.com>  Fri, 30 Mar 2012 17:21:40 +0200

python-oq-engine (0.6.0-13) oneiric; urgency=low

  * proper fix for GMF serialization problem (LP: #969014)

 -- Muharem Hrnjadovic <mh@foldr3.com>  Fri, 30 Mar 2012 15:14:41 +0200

python-oq-engine (0.6.0-12) oneiric; urgency=low

  * Fix GMF serialization in the hazard event based calculator (LP: #969014)

 -- Muharem Hrnjadovic <mh@foldr3.com>  Fri, 30 Mar 2012 12:15:44 +0200

python-oq-engine (0.6.0-11) oneiric; urgency=low

  * Fix ERROR: role "oq_ged4gem" does not exist (LP: #968056)

 -- Muharem Hrnjadovic <mh@foldr3.com>  Thu, 29 Mar 2012 10:44:23 +0200

python-oq-engine (0.6.0-10) oneiric; urgency=low

  * Fix BaseHazardCalculator, so self.calc gets initialized.

 -- Muharem Hrnjadovic <mh@foldr3.com>  Fri, 23 Mar 2012 07:20:47 +0100

python-oq-engine (0.6.0-9) oneiric; urgency=low

  * Turn off accidental worker-side logic tree processing (LP: #962788)

 -- Muharem Hrnjadovic <mh@foldr3.com>  Fri, 23 Mar 2012 06:27:36 +0100

python-oq-engine (0.6.0-8) oneiric; urgency=low

  * Package tested and ready for deployment.

 -- Muharem Hrnjadovic <mh@foldr3.com>  Tue, 20 Mar 2012 15:54:31 +0100

python-oq-engine (0.6.0-7) oneiric; urgency=low

  * All demos pass, rebuild this package

 -- Muharem Hrnjadovic <mh@foldr3.com>  Wed, 07 Mar 2012 18:12:26 +0100

python-oq-engine (0.6.0-6) oneiric; urgency=low

  * Another db user fix

 -- Muharem Hrnjadovic <mh@foldr3.com>  Wed, 07 Mar 2012 17:18:31 +0100

python-oq-engine (0.6.0-5) oneiric; urgency=low

  * Fix database users

 -- Muharem Hrnjadovic <mh@foldr3.com>  Wed, 07 Mar 2012 16:39:49 +0100

python-oq-engine (0.6.0-4) oneiric; urgency=low

  * Fix distro series

 -- Muharem Hrnjadovic <mh@foldr3.com>  Wed, 07 Mar 2012 09:25:57 +0100

python-oq-engine (0.6.0-3) precise; urgency=low

  * Added license file

 -- Muharem Hrnjadovic <mh@foldr3.com>  Wed, 07 Mar 2012 08:35:12 +0100

python-oq-engine (0.6.0-2) oneiric; urgency=low

  * added sample celeryconfig.py file

 -- Muharem Hrnjadovic <mh@foldr3.com>  Mon, 05 Mar 2012 20:07:23 +0100

python-oq-engine (0.6.0-1) oneiric; urgency=low

  * OpenQuake rev. 0.6.0 upstream release (LP: #946879)
  * add postgresql-plpython-9.1 dependency (LP: #929429)

 -- Muharem Hrnjadovic <mh@foldr3.com>  Mon, 05 Mar 2012 11:05:22 +0100

python-oq-engine (0.5.1-2) oneiric; urgency=low

  * add postrm script (LP: #906613)

 -- Muharem Hrnjadovic <mh@foldr3.com>  Thu, 02 Feb 2012 13:00:06 +0100

python-oq-engine (0.5.1-1) oneiric; urgency=low

  * 0.5.1 upstream release (LP: #925339)

 -- Muharem Hrnjadovic <mh@foldr3.com>  Thu, 02 Feb 2012 10:11:58 +0100

python-oq-engine (0.5.0-9) oneiric; urgency=low

  * Fix error resulting from backporting code.

 -- Muharem Hrnjadovic <mh@foldr3.com>  Wed, 25 Jan 2012 16:27:49 +0100

python-oq-engine (0.5.0-8) oneiric; urgency=low

  * Fix hazard map serialization failure (LP: #921604)

 -- Muharem Hrnjadovic <mh@foldr3.com>  Wed, 25 Jan 2012 16:06:54 +0100

python-oq-engine (0.5.0-7) oneiric; urgency=low

  * Remove one last 'sudo' from db setup script

 -- Muharem Hrnjadovic <mh@foldr3.com>  Wed, 25 Jan 2012 12:17:35 +0100

python-oq-engine (0.5.0-6) oneiric; urgency=low

  * NRML files are written only once (LP: #914614)
  * optimize parallel results collection (LP: #914613)
  * fix "current realization" progress counter value (LP: #914477)

 -- Muharem Hrnjadovic <mh@foldr3.com>  Thu, 19 Jan 2012 15:16:51 +0100

python-oq-engine (0.5.0-5) oneiric; urgency=low

  * Revert to the usual database user names.

 -- Muharem Hrnjadovic <mh@foldr3.com>  Tue, 10 Jan 2012 10:49:49 +0100

python-oq-engine (0.5.0-4) oneiric; urgency=low

  * Remove "sudo" from db setup script (LP: #914139)

 -- Muharem Hrnjadovic <mh@foldr3.com>  Tue, 10 Jan 2012 08:18:14 +0100

python-oq-engine (0.5.0-3) oneiric; urgency=low

  * Fix demo files.

 -- Muharem Hrnjadovic <mh@foldr3.com>  Mon, 09 Jan 2012 21:10:08 +0100

python-oq-engine (0.5.0-2) oneiric; urgency=low

  * Calculation and serialization are to be carried out in parallel
    (LP: #910985)

 -- Muharem Hrnjadovic <mh@foldr3.com>  Mon, 09 Jan 2012 15:53:05 +0100

python-oq-engine (0.5.0-1) oneiric; urgency=low

  * Prepare rel. 0.5.0 of python-oq-engine (LP: #913540)
  * set JAVA_HOME for celeryd (LP: #911697)

 -- Muharem Hrnjadovic <mh@foldr3.com>  Mon, 09 Jan 2012 07:15:31 +0100

python-oq-engine (0.4.6-11) oneiric; urgency=low

  * Facilitate java-side kvs connection caching
    (LP: #894261, #907760, #907993).

 -- Muharem Hrnjadovic <mh@foldr3.com>  Mon, 02 Jan 2012 13:42:42 +0100

python-oq-engine (0.4.6-10) oneiric; urgency=low

  * Only use one amqp log handler per celery worker (LP: #907360).

 -- Muharem Hrnjadovic <mh@foldr3.com>  Mon, 02 Jan 2012 13:10:50 +0100

python-oq-engine (0.4.6-9) oneiric; urgency=low

  * add a debian/preinst script that makes sure we have no garbage
    from previous package installation lying around (LP: #906613).

 -- Muharem Hrnjadovic <mh@foldr3.com>  Tue, 20 Dec 2011 10:43:12 +0100

python-oq-engine (0.4.6-8) oneiric; urgency=low

  * Repackage 0.4.6-6 (no asynchronous classical PSHA code)
    for oneiric (also fix the postgres-9.1 issues).

 -- Muharem Hrnjadovic <mh@foldr3.com>  Fri, 16 Dec 2011 11:34:47 +0100

python-oq-engine (0.4.6-6) oneiric; urgency=low

  * Make sure /var/lib/openquake/disagg-results exists and has an
    appropriate owner and permissions (LP: #904659)

 -- Muharem Hrnjadovic <mh@foldr3.com>  Thu, 15 Dec 2011 12:26:28 +0100

python-oq-engine (0.4.6-5) natty; urgency=low

  * Make sure the demos that were broken in 0.4.6 are not installed
    (LP: #901112)

 -- Muharem Hrnjadovic <mh@foldr3.com>  Fri, 09 Dec 2011 16:40:50 +0100

python-oq-engine (0.4.6-4) natty; urgency=low

  * Tolerate the failure of chown and/or chmod on /var/lib/openquake
    (LP: #902083)

 -- Muharem Hrnjadovic <mh@foldr3.com>  Fri, 09 Dec 2011 10:38:46 +0100

python-oq-engine (0.4.6-3) natty; urgency=low

  * Remove UHS changes in order to fix python-java-bridge failures
    (LP: #900617)

 -- Muharem Hrnjadovic <mh@foldr3.com>  Fri, 09 Dec 2011 07:51:19 +0100

python-oq-engine (0.4.6-2) oneiric; urgency=low

  * Add missing dependency, python-h5py (LP: #900300)

 -- Muharem Hrnjadovic <mh@foldr3.com>  Mon, 05 Dec 2011 15:09:37 +0100

python-oq-engine (0.4.6-1) oneiric; urgency=low

  * Upstream release (LP: #898634)
  * Make postgres dependencies less version dependent (LP: #898622)

 -- Muharem Hrnjadovic <mh@foldr3.com>  Mon, 05 Dec 2011 10:51:46 +0100

python-oq-engine (0.4.4-19) oneiric; urgency=low

  * Functions called from celery tasks should not make use of logic trees
    (LP: #880743)

 -- Muharem Hrnjadovic <mh@foldr3.com>  Mon, 24 Oct 2011 14:37:41 +0200

python-oq-engine (0.4.4-18) oneiric; urgency=low

  * Add python-setuptools as a python-oq-engine dependency (LP: #877915)

 -- Muharem Hrnjadovic <mh@foldr3.com>  Sun, 23 Oct 2011 18:29:41 +0200

python-oq-engine (0.4.4-17) oneiric; urgency=low

  * Refresh the demos and make sure the newest ones are always installed
    under /usr/openquake/demos

 -- Muharem Hrnjadovic <mh@foldr3.com>  Sun, 23 Oct 2011 18:12:59 +0200

python-oq-engine (0.4.4-16) oneiric; urgency=low

  * Remove superfluous OPENQUAKE_ROOT import.

 -- Muharem Hrnjadovic <mh@foldr3.com>  Sun, 23 Oct 2011 16:42:17 +0200

python-oq-engine (0.4.4-15) oneiric; urgency=low

  * Added the python code needed for the new logic tree implementation
    (LP: #879451)

 -- Muharem Hrnjadovic <mh@foldr3.com>  Sun, 23 Oct 2011 12:27:15 +0200

python-oq-engine (0.4.4-14) oneiric; urgency=low

  * leave exceptions raised by celery tasks alone (LP: #878736)

 -- Muharem Hrnjadovic <mh@foldr3.com>  Thu, 20 Oct 2011 12:30:50 +0200

python-oq-engine (0.4.4-13) oneiric; urgency=low

  * Avoid failures while reraising exceptions (LP: #877992)

 -- Muharem Hrnjadovic <mh@foldr3.com>  Wed, 19 Oct 2011 15:03:58 +0200

python-oq-engine (0.4.4-12) natty; urgency=low

  * Impose upper limit on JVM memory usage (LP: #821002)

 -- Muharem Hrnjadovic <mh@foldr3.com>  Mon, 17 Oct 2011 17:35:40 +0200

python-oq-engine (0.4.4-11) oneiric; urgency=low

  * add python-oq-engine_0.4.4.orig.tar.gz to upload

 -- Muharem Hrnjadovic <mh@foldr3.com>  Fri, 14 Oct 2011 11:57:11 +0200

python-oq-engine (0.4.4-10) oneiric; urgency=low

  * Ubuntu 11.10 upload.

 -- Muharem Hrnjadovic <mh@foldr3.com>  Fri, 14 Oct 2011 11:37:17 +0200

python-oq-engine (0.4.4-9) natty; urgency=low

  * 'new_in_this_release' files apply to latest upgrade (LP: #873205)

 -- Muharem Hrnjadovic <mh@foldr3.com>  Thu, 13 Oct 2011 10:36:04 +0200

python-oq-engine (0.4.4-8) natty; urgency=low

  * Make sure all demo files are unzipped (LP: #872816)

 -- Muharem Hrnjadovic <mh@foldr3.com>  Thu, 13 Oct 2011 10:17:08 +0200

python-oq-engine (0.4.4-7) natty; urgency=low

  * More robust detection of the 'openquake' system group (LP #872814)

 -- Muharem Hrnjadovic <mh@foldr3.com>  Wed, 12 Oct 2011 14:37:40 +0200

python-oq-engine (0.4.4-6) natty; urgency=low

  * make the demo files writable by owner *and* group.

 -- Muharem Hrnjadovic <mh@foldr3.com>  Tue, 11 Oct 2011 16:09:51 +0200

python-oq-engine (0.4.4-5) natty; urgency=low

  * Remove unneeded database users (LP #872277)
  * fix smoketests (add DEPTHTO1PT0KMPERSEC, VS30_TYPE parameter defaults)

 -- Muharem Hrnjadovic <mh@foldr3.com>  Tue, 11 Oct 2011 15:48:20 +0200

python-oq-engine (0.4.4-4) natty; urgency=low

  * turn off -x flag in debian/postinst
  * unzip the example files in /usr/openquake/demos

 -- Muharem Hrnjadovic <mh@foldr3.com>  Tue, 11 Oct 2011 14:55:30 +0200

python-oq-engine (0.4.4-3) natty; urgency=low

  * fix lintian warning

 -- Muharem Hrnjadovic <mh@foldr3.com>  Tue, 11 Oct 2011 14:26:25 +0200

python-oq-engine (0.4.4-2) natty; urgency=low

  * Use dh_installexamples to include the smoketests in the package.

 -- Muharem Hrnjadovic <mh@foldr3.com>  Tue, 11 Oct 2011 12:23:06 +0200

python-oq-engine (0.4.4-1) natty; urgency=low

  * fix permissions for config files in /etc/openquake (LP #850766)
  * be more intelligent about pg_hba.conf files (LP #848579)
  * add smoke tests to the package (LP #810982)

 -- Muharem Hrnjadovic <mh@foldr3.com>  Tue, 11 Oct 2011 11:47:30 +0200

python-oq-engine (0.4.3-21) natty; urgency=low

  * Remove unneeded dependency on fabric (LP: #852004)

 -- Muharem Hrnjadovic <mh@foldr3.com>  Fri, 16 Sep 2011 20:47:49 +0000

python-oq-engine (0.4.3-20) natty; urgency=low

  * Shut down celery prior to restarting postgres and setting up the database
    (LP: #846388)

 -- Muharem Hrnjadovic <mh@foldr3.com>  Sat, 10 Sep 2011 19:47:56 +0200

python-oq-engine (0.4.3-19) natty; urgency=low

  * Close all db connections in order to prevent package upgrade failures
   (LP: 846279)

 -- Muharem Hrnjadovic <mh@foldr3.com>  Sat, 10 Sep 2011 09:37:34 +0200

python-oq-engine (0.4.3-18) natty; urgency=low

  * declare the "include_defaults" flag in the openquake script (LP: #845994)

 -- Muharem Hrnjadovic <mh@foldr3.com>  Fri, 09 Sep 2011 22:38:40 +0200

python-oq-engine (0.4.3-17) natty; urgency=low

  * package the correct software revision (LP: #845583)

 -- Muharem Hrnjadovic <mh@foldr3.com>  Fri, 09 Sep 2011 15:00:05 +0200

python-oq-engine (0.4.3-16) natty; urgency=low

  * Add all required db users to pg_hba.conf (LP: #845461)

 -- Muharem Hrnjadovic <mh@foldr3.com>  Fri, 09 Sep 2011 11:25:41 +0200

python-oq-engine (0.4.3-15) natty; urgency=low

  * Remove obsolete dependency on python-geoalchemy (LP: #845439)

 -- Muharem Hrnjadovic <mh@foldr3.com>  Fri, 09 Sep 2011 10:25:25 +0200

python-oq-engine (0.4.3-14) natty; urgency=low

  * turn off 'set -x' in debian/postinst

 -- Muharem Hrnjadovic <mh@foldr3.com>  Fri, 09 Sep 2011 07:18:34 +0200

python-oq-engine (0.4.3-13) natty; urgency=low

  * Better detection of postgresql-8.4

 -- Muharem Hrnjadovic <mh@foldr3.com>  Fri, 09 Sep 2011 07:16:11 +0200

python-oq-engine (0.4.3-12) natty; urgency=low

  * detect the absence of the rabbitmq and postgres services and refrain
    from the corresponding initialization actions  (LP: #845344)

 -- Muharem Hrnjadovic <mh@foldr3.com>  Fri, 09 Sep 2011 06:47:32 +0200

python-oq-engine (0.4.3-11) natty; urgency=low

  * Fix logging sink configuration file and location.

 -- Muharem Hrnjadovic <mh@foldr3.com>  Wed, 07 Sep 2011 14:31:51 +0200

python-oq-engine (0.4.3-10) natty; urgency=low

  * Fix database user/permissions for admin schema.

 -- Muharem Hrnjadovic <mh@foldr3.com>  Wed, 07 Sep 2011 14:07:30 +0200

python-oq-engine (0.4.3-9) natty; urgency=low

  * turn off 'set -x' in debian/postinst

 -- Muharem Hrnjadovic <mh@foldr3.com>  Tue, 06 Sep 2011 17:44:37 +0200

python-oq-engine (0.4.3-8) natty; urgency=low

  * Fixed database (user) setup and general breakage (LP: #842472)

 -- Muharem Hrnjadovic <mh@foldr3.com>  Tue, 06 Sep 2011 17:42:51 +0200

python-oq-engine (0.4.3-7) natty; urgency=low

  * Fix database (user) setup (LP: #842472)
  * Copy configuration file to /etc/openquake (LP: #842468)

 -- Muharem Hrnjadovic <mh@foldr3.com>  Tue, 06 Sep 2011 15:34:17 +0200

python-oq-engine (0.4.3-6) natty; urgency=low

  * Delay the import of openquake.engine.job to allow the user to see the version
    and/or help without errors (LP: #842604)

 -- Muharem Hrnjadovic <mh@foldr3.com>  Tue, 06 Sep 2011 14:37:06 +0200

python-oq-engine (0.4.3-5) natty; urgency=low

  * Copy configuration file to /usr/openquake (LP: #842468)

 -- Muharem Hrnjadovic <mh@foldr3.com>  Tue, 06 Sep 2011 11:45:55 +0200

python-oq-engine (0.4.3-4) natty; urgency=low

  * Fix 'Architecture' field in debian/control.

 -- Muharem Hrnjadovic <mh@foldr3.com>  Mon, 05 Sep 2011 21:35:10 +0200

python-oq-engine (0.4.3-3) natty; urgency=low

  * Add Django as a dependency (LP: #830974)

 -- Muharem Hrnjadovic <mh@foldr3.com>  Mon, 05 Sep 2011 21:33:01 +0200

python-oq-engine (0.4.3-2) natty; urgency=low

  * Make db error detection smarter (LP: #819710)

 -- Muharem Hrnjadovic <mh@foldr3.com>  Mon, 05 Sep 2011 21:30:16 +0200

python-oq-engine (0.4.3-1) natty; urgency=low

  * Upstream release (LP: #839424)

 -- Muharem Hrnjadovic <mh@foldr3.com>  Mon, 05 Sep 2011 18:13:42 +0200

python-oq-engine (0.4.1-12) natty; urgency=low

  * Better error detection for schema creation output (LP #819710)
  * Remove unneeded python-guppy dependency (LP #826487)

 -- Muharem Hrnjadovic <mh@foldr3.com>  Mon, 15 Aug 2011 03:16:43 +0200

python-oq-engine (0.4.1-11) natty; urgency=low

  * Add the cache garbage collector script (LP #817541)

 -- Muharem Hrnjadovic <mh@foldr3.com>  Thu, 28 Jul 2011 16:56:33 +0200

python-oq-engine (0.4.1-10) natty; urgency=low

  * The name of the default db should be 'openquake'

 -- Muharem Hrnjadovic <mh@foldr3.com>  Tue, 26 Jul 2011 15:47:18 +0200

python-oq-engine (0.4.1-9) natty; urgency=low

  * postgresql reload after pg_hba.conf modification was missing

 -- Muharem Hrnjadovic <mh@foldr3.com>  Tue, 26 Jul 2011 15:28:52 +0200

python-oq-engine (0.4.1-8) natty; urgency=low

  * log4j.properties needs to live in the openquake source code tree
    (LP #816397)

 -- Muharem Hrnjadovic <mh@foldr3.com>  Tue, 26 Jul 2011 14:52:20 +0200

python-oq-engine (0.4.1-7) natty; urgency=low

  * Fix obsolete celeryconfig.py file.

 -- Muharem Hrnjadovic <mh@foldr3.com>  Tue, 26 Jul 2011 14:24:25 +0200

python-oq-engine (0.4.1-6) natty; urgency=low

  * Move xml schemas to the openquake source code tree (LP #816375)

 -- Muharem Hrnjadovic <mh@foldr3.com>  Tue, 26 Jul 2011 13:52:56 +0200

python-oq-engine (0.4.1-5) natty; urgency=low

  * Fix mistake in postinst (db init output in now redirected correctly)

 -- Muharem Hrnjadovic <mh@foldr3.com>  Tue, 26 Jul 2011 12:16:20 +0200

python-oq-engine (0.4.1-4) natty; urgency=low

  * database initialisation is now checked for errors

 -- Muharem Hrnjadovic <mh@foldr3.com>  Tue, 26 Jul 2011 11:25:18 +0200

python-oq-engine (0.4.1-3) natty; urgency=low

  * when invoked from postinst the sudo commands in the create_oq_schema
    script break it (since the latter is run by the postgres user)

 -- Muharem Hrnjadovic <mh@foldr3.com>  Tue, 26 Jul 2011 07:58:31 +0200

python-oq-engine (0.4.1-2) natty; urgency=low

  * get_uiapi_writer_session() has defaults (LP #815912)
  * moved the db-rooted source code tree under openquake (LP #816232)

 -- Muharem Hrnjadovic <mh@foldr3.com>  Tue, 26 Jul 2011 06:35:03 +0200

python-oq-engine (0.4.1-1) natty; urgency=low

  * OpenQuake 0.4.1 release
  * add postgresql-8.4 as a recommended package (LP #810953)
  * configure the OpenQuake database if postgres is installed (LP #810955)
  * add dependencies (LP #813961)
  * add the sticky bit to /usr/openquake (LP #810985)

 -- Muharem Hrnjadovic <mh@foldr3.com>  Thu, 21 Jul 2011 11:48:36 +0200

python-oq-engine (0.3.9-6) natty; urgency=low

  * The rabbitmq-server and redis-server packages should be merely recommended
    since we may want to install the openquake package on worker machines but
    deploy the two daemons in question elsewhere.

 -- Muharem Hrnjadovic <mh@foldr3.com>  Tue, 14 Jun 2011 20:12:50 +0200

python-oq-engine (0.3.9-5) natty; urgency=low

  * The number of celery tasks is based on the number of CPUs/cores
    (when the HAZARD_TASKS parameter is not set).

 -- Muharem Hrnjadovic <mh@foldr3.com>  Thu, 09 Jun 2011 15:15:54 +0200

python-oq-engine (0.3.9-4) natty; urgency=low

  * Create /usr/openquake in postinst

 -- Muharem Hrnjadovic <mh@foldr3.com>  Tue, 07 Jun 2011 16:43:24 +0200

python-oq-engine (0.3.9-3) natty; urgency=low

  * Added java-oq dependency

 -- Muharem Hrnjadovic <mh@foldr3.com>  Tue, 07 Jun 2011 14:58:44 +0200

python-oq-engine (0.3.9-2) natty; urgency=low

  * Added the python-geoalchemy dependency.

 -- Muharem Hrnjadovic <mh@foldr3.com>  Tue, 07 Jun 2011 10:30:02 +0200

python-oq-engine (0.3.9-1) natty; urgency=low

  * Upstream OpenQuake python sources.

 -- Muharem Hrnjadovic <mh@foldr3.com>  Mon, 06 Jun 2011 11:42:24 +0200<|MERGE_RESOLUTION|>--- conflicted
+++ resolved
@@ -1,10 +1,7 @@
   [Michele Simionato]
-<<<<<<< HEAD
   * Added an exporter gmf_scenario/rup-XXX working also for event based
+  * Implemented risk statistics for the classical_damage calculator
   * Parallelized the computation of loss curves in event_based_risk in all cases
-=======
-  * Implemented risk statistics for the classical_damage calculator
->>>>>>> 9d175fcb
   * Added a .csv importer for the ground motion fields
   * Implemented risk statistics for the classical_bcr calculator
 
