--- conflicted
+++ resolved
@@ -1,12 +1,9 @@
   [Michele Simionato]
-<<<<<<< HEAD
   * Added a check for specific_assets not in the exposure
-=======
   * Added XML exports for the hazard curves
   * Enhanced the .rst report with info about the exposure and the source model
   * Changed the PerformanceMonitor to write only on the controller
   * Introduced HDF5 outputs for the scenario_risk calculator
->>>>>>> 9e55627d
   * Introduced HDF5 outputs for the scenario_damage calculator
   * Added the ability to read scenario NRML files
   * Silenced an ElementTree warning
