--- conflicted
+++ resolved
@@ -246,15 +246,6 @@
         return info1 + info2;
     }
 
-<<<<<<< HEAD
-    public TectonicRegionType getTectonicRegionType() {
-        return tectRegType;
-    }
-
-    public void setTectonicRegionType(TectonicRegionType trt) {
-        tectRegType = trt;
-    }
-=======
     public TectonicRegionType getTectRegType() {
         return tectRegType;
     }
@@ -263,5 +254,4 @@
         this.tectRegType = tectonicRegType;
     }
 
->>>>>>> 8f5c240e
 }