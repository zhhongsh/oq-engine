# Copyright (C) 2010-2016, GEM Foundation.
#
# OpenQuake is free software: you can redistribute it and/or modify it
# under the terms of the GNU Affero General Public License as published
# by the Free Software Foundation, either version 3 of the License, or
# (at your option) any later version.
#
# OpenQuake is distributed in the hope that it will be useful,
# but WITHOUT ANY WARRANTY; without even the implied warranty of
# MERCHANTABILITY or FITNESS FOR A PARTICULAR PURPOSE.  See the
# GNU General Public License for more details.
#
# You should have received a copy of the GNU Affero General Public License
# along with OpenQuake.  If not, see <http://www.gnu.org/licenses/>.

[celery]
# enable celery only if you have a cluster
use_celery = false
terminate_workers_on_revoke = true
# this is good for a single user situation, but turn this off on a cluster
# otherwise a CTRL-C will kill the computations of other users

[memory]
# above this quantity (in %) of memory used a warning will be printed
soft_mem_limit = 80
# above this quantity (in %) of memory used the job will be stopped
# use a lower value to protect against loss of control when OOM occurs
hard_mem_limit = 100

[amqp]
host = localhost
port = 5672
user = guest
password = guest
vhost = /
# This is where tasks will be enqueued.
celery_queue = celery

[database]
<<<<<<< HEAD
name = $HOME/oqdata.sqlite3
=======
name = openquake2
host = localhost
port = 5432

admin_password = openquake
admin_user = oq_admin

[dbserver]
host = localhost
port = 1999
authkey = changeme
>>>>>>> c42de608

[hazard]
# maximum weight of the sources; 0 means no limit
# for a laptop, a good number is 200,000
max_input_weight = 0

# maximum size of the output in some units; 0 means no limit
# for a laptop, a good number is 4,000,000
max_output_weight = 0<|MERGE_RESOLUTION|>--- conflicted
+++ resolved
@@ -36,22 +36,11 @@
 # This is where tasks will be enqueued.
 celery_queue = celery
 
-[database]
-<<<<<<< HEAD
-name = $HOME/oqdata.sqlite3
-=======
-name = openquake2
-host = localhost
-port = 5432
-
-admin_password = openquake
-admin_user = oq_admin
-
 [dbserver]
+file = /home/openquake/db.sqlite
 host = localhost
 port = 1999
 authkey = changeme
->>>>>>> c42de608
 
 [hazard]
 # maximum weight of the sources; 0 means no limit
