# -*- coding: utf-8 -*-
# vim: tabstop=4 shiftwidth=4 softtabstop=4
#
# Copyright (C) 2015-2017 GEM Foundation
#
# OpenQuake is free software: you can redistribute it and/or modify it
# under the terms of the GNU Affero General Public License as published
# by the Free Software Foundation, either version 3 of the License, or
# (at your option) any later version.
#
# OpenQuake is distributed in the hope that it will be useful,
# but WITHOUT ANY WARRANTY; without even the implied warranty of
# MERCHANTABILITY or FITNESS FOR A PARTICULAR PURPOSE.  See the
# GNU Affero General Public License for more details.
#
# You should have received a copy of the GNU Affero General Public License
# along with OpenQuake. If not, see <http://www.gnu.org/licenses/>.
from __future__ import division
import logging
import operator
import collections
import numpy

from openquake.baselib import hdf5
from openquake.baselib.python3compat import zip
from openquake.baselib.general import (
    AccumDict, block_splitter, group_array)
from openquake.hazardlib.stats import compute_stats, compute_stats2
from openquake.commonlib import config
from openquake.calculators import base, event_based
from openquake.baselib import parallel
from openquake.risklib import riskinput, scientific
from openquake.baselib.parallel import Starmap

U32 = numpy.uint32
F32 = numpy.float32
F64 = numpy.float64
U64 = numpy.uint64
getweight = operator.attrgetter('weight')


def build_el_dtypes(loss_types, insured_losses):
    """
    :param loss_types:
        list of loss type strings
    :param bool insured_losses:
        job.ini configuration parameter
    :returns:
        ela_dt and elt_dt i.e. the data types for event loss assets and
        event loss table respectively
    """
    I = insured_losses + 1
    L = len(loss_types)
    ela_list = [('eid', U64), ('aid', U32), ('loss', (F32, (L, I)))]
    elt_list = [('eid', U64), ('loss', (F32, (L, I)))]
    return numpy.dtype(ela_list), numpy.dtype(elt_list)


def build_agg_curve(cb_inputs, monitor):
    """
    Build the aggregate loss curve in parallel for each loss type
    and realization pair.

    :param cb_inputs:
        a list of triples `(cbs, rlzname, data)` where `cbs` are the curve
        builders, `rlzname` is a string of kind `rlz-%03d` and `data` is an
        array of kind `(eid, loss)`
    :param monitor:
        a Monitor instance
    :returns:
        a dictionary (r, l, i) -> (losses, poes, avg)
    """
    result = {}
    for cbs, rlzname, data in cb_inputs:
        if len(data) == 0:  # realization with no losses
            continue
        r = int(rlzname[4:])  # strip rlz-
        for cb in cbs:
            l = cb.index
            losses = data['loss'][:, l]  # shape (E, I)
            for i in range(cb.insured_losses + 1):
                result[l, r, i] = cb.calc_agg_curve(losses[:, i])
    return result


def build_rcurves(ext5path, rlzname, cbs, assets, monitor):
    """
    :param ext5path: path of the .hdf5 file containing the loss ratios
    :param rlzname: string of the form `rlz-\d\d\d\d`
    :param cbs: list of `L` CurveBuilders instances
    :param assets: list of Asset instances
    :param monitor: Monitor instance
    """
    with hdf5.File(ext5path, 'r') as f:
        data = f['all_loss_ratios/' + rlzname].value
    result = {'rlzno': int(rlzname[4:])}  # strip rlz-
    losses_by_aid = group_array(data, 'aid')
    for cb in cbs:
        aids, curves = cb(assets, losses_by_aid)
        if len(aids):
            result[cb.loss_type] = aids, curves
    return result
build_rcurves.shared_dir_on = config.SHARED_DIR_ON


def _aggregate(outputs, compositemodel, taxid, agg, ass, idx, result,
               param):
    # update the result dictionary and the agg array with each output
    L = len(compositemodel.lti)
    I = param['insured_losses'] + 1
    losses_by_taxon = result['losses_by_taxon']
    for outs in outputs:
        r = outs.r
        aggr = agg[r]  # array of zeros of shape (E, L, I)
        assr = AccumDict(accum=numpy.zeros((L, I), F32))
        for l, out in enumerate(outs):
            if out is None:  # for GMFs below the minimum_intensity
                continue
            loss_ratios, eids = out
            loss_type = compositemodel.loss_types[l]
            indices = numpy.array([idx[eid] for eid in eids])
            for i, asset in enumerate(outs.assets):
                ratios = loss_ratios[i]
                aid = asset.ordinal
                losses = ratios * asset.value(loss_type)  # shape (E, I)

                # average losses
<<<<<<< HEAD
                if monitor.avg_losses:
                    rat = ratios.sum(axis=0) * monitor.ses_ratio
=======
                if param['avg_losses']:
                    rat = ratios.sum(axis=0) * param['ses_ratio']
>>>>>>> d4063ac3
                    for i in range(I):
                        result['avglosses'][l + L * i, r][aid] += rat[i]

                # asset losses
                if param['loss_ratios']:
                    for eid, loss in zip(eids, ratios):
                        if loss.sum() > 0:
                            assr[eid, aid][l] += loss

                # agglosses
                aggr[indices, l] += losses

                # losses by taxonomy
                t = taxid[asset.taxonomy]
                for i in range(I):
                    losses_by_taxon[t, r, l + L * i] += losses[:, i].sum()

        # asset losses
        if param['loss_ratios']:
            ass[r].append(numpy.array([
                (eid, aid, loss) for (eid, aid), loss in assr.items()
            ], param['ela_dt']))


def event_based_risk(riskinput, riskmodel, param, monitor):
    """
    :param riskinput:
        a :class:`openquake.risklib.riskinput.RiskInput` object
    :param riskmodel:
        a :class:`openquake.risklib.riskinput.CompositeRiskModel` instance
    :param param:
        a dictionary of parameters
    :param monitor:
        :class:`openquake.baselib.performance.Monitor` instance
    :returns:
        a dictionary of numpy arrays of shape (L, R)
    """
    assetcol = param['assetcol']
    A = len(assetcol)
    I = param['insured_losses'] + 1
    eids = riskinput.eids
    E = len(eids)
    L = len(riskmodel.lti)
    taxid = {t: i for i, t in enumerate(sorted(assetcol.taxonomies))}
    T = len(taxid)
    R = sum(len(rlzs)
            for gsim, rlzs in riskinput.hazard_getter.rlzs_by_gsim.items())
    idx = dict(zip(eids, range(E)))
    agg = AccumDict(accum=numpy.zeros((E, L, I), F32))  # r -> array
    ass = AccumDict(accum=[])
    result = dict(agglosses=AccumDict(), asslosses=AccumDict(),
                  losses_by_taxon=numpy.zeros((T, R, L * I), F32),
                  aids=None)
<<<<<<< HEAD
    if monitor.avg_losses:
=======
    if param['avg_losses']:
>>>>>>> d4063ac3
        result['avglosses'] = AccumDict(accum=numpy.zeros(A, F64))
    else:
        result['avglosses'] = {}
    outputs = riskmodel.gen_outputs(riskinput, monitor, assetcol)
    _aggregate(outputs, riskmodel, taxid, agg, ass, idx, result, param)
    for r in sorted(agg):
        records = [(eids[i], loss) for i, loss in enumerate(agg[r])
                   if loss.sum() > 0]
        if records:
            result['agglosses'][r] = numpy.array(records, param['elt_dt'])
    for r in ass:
        if ass[r]:
            result['asslosses'][r] = numpy.concatenate(ass[r])

    # store info about the GMFs
    result['gmdata'] = riskinput.gmdata
    return result


@base.calculators.add('event_based_risk')
class EbrPostCalculator(base.RiskCalculator):
    pre_calculator = 'ebrisk'

    def cb_inputs(self, table):
        loss_table = self.datastore[table]
        cbs = self.riskmodel.curve_builders
        return [(cbs, rlzstr, loss_table[rlzstr].value)
                for rlzstr in loss_table]

    def save_rcurves(self, acc, res):
        A = len(self.assetcol)
        I = self.oqparam.insured_losses + 1
        rcurves = numpy.zeros((A, I), self.multi_lr_dt)
        rlzno = res.pop('rlzno')
        for lt in res:
            aids, curves = res[lt]
            rcurves[lt][aids] = curves
        self.datastore['rcurves-rlzs'][:, rlzno, :] = rcurves

    def execute(self):
        R = len(self.rlzs_assoc.realizations)
        self.vals = self.assetcol.values()

        # build rcurves-rlzs
        if self.oqparam.loss_ratios:
            A = len(self.assetcol)
            I = self.oqparam.insured_losses + 1
            assets = list(self.assetcol)
            mon = self.monitor('build_rcurves')
            ltypes = self.riskmodel.loss_types
            cbs = self.riskmodel.curve_builders
            self.multi_lr_dt = numpy.dtype([(ltype, (F32, len(cb.ratios)))
                                            for ltype, cb in zip(ltypes, cbs)])
            rcurves = self.datastore.create_dset(
                'rcurves-rlzs', self.multi_lr_dt, (A, R, I), fillvalue=None)
            with self.datastore.ext5() as ext5:
                allargs = [(self.datastore.ext5path, rlzname, cbs, assets, mon)
                           for rlzname in ext5['all_loss_ratios']]
            parallel.Starmap(build_rcurves, allargs).reduce(self.save_rcurves)

        # build rcurves-stats (sequentially)
        # this is a fundamental output, being used to compute loss_maps-stats
        if R > 1:
            weights = self.datastore['realizations']['weight']
            quantiles = self.oqparam.quantile_loss_curves
            if self.oqparam.loss_ratios:
                with self.monitor('computing rcurves-stats'):
                    self.datastore['rcurves-stats'] = compute_stats2(
                        rcurves.value, quantiles, weights)

        # build an aggregate loss curve per realization
        if 'agg_loss_table' in self.datastore:
            with self.monitor('building agg_curve'):
                self.build_agg_curve()

    def post_execute(self):
        pass

    def build_agg_curve(self):
        """
        Build a single loss curve per realization. It is NOT obtained
        by aggregating the loss curves; instead, it is obtained without
        generating the loss curves, directly from the the aggregate losses.
        """
        oq = self.oqparam
        cr = {cb.loss_type: cb.curve_resolution
              for cb in self.riskmodel.curve_builders}
        loss_curve_dt, _ = scientific.build_loss_dtypes(
            cr, oq.conditional_loss_poes)
        lts = self.riskmodel.loss_types
        cb_inputs = self.cb_inputs('agg_loss_table')
        I = oq.insured_losses + 1
        R = len(self.rlzs_assoc.realizations)
        result = parallel.Starmap.apply(
            build_agg_curve, (cb_inputs, self.monitor('')),
            concurrent_tasks=self.oqparam.concurrent_tasks).reduce()
        agg_curve = numpy.zeros((I, R), loss_curve_dt)
        for l, r, i in result:
            agg_curve[lts[l]][i, r] = result[l, r, i]
        self.datastore['agg_curve-rlzs'] = agg_curve

        if R > 1:  # save stats too
            weights = self.datastore['realizations']['weight']
            Q1 = len(oq.quantile_loss_curves) + 1
            agg_curve_stats = numpy.zeros((I, Q1), agg_curve.dtype)
            for l, loss_type in enumerate(agg_curve.dtype.names):
                acs = agg_curve_stats[loss_type]
                data = agg_curve[loss_type]
                for i in range(I):
                    losses, all_poes = scientific.normalize_curves_eb(
                        [(c['losses'], c['poes']) for c in data[i]])
                    acs['losses'][i] = losses
                    acs['poes'][i] = compute_stats(
                        all_poes, oq.quantile_loss_curves, weights)
                    acs['avg'][i] = compute_stats(
                        data['avg'][i], oq.quantile_loss_curves, weights)

            self.datastore['agg_curve-stats'] = agg_curve_stats


elt_dt = numpy.dtype([('eid', U64), ('loss', F32)])

save_ruptures = event_based.EventBasedRuptureCalculator.__dict__[
    'save_ruptures']


class EpsilonMatrix0(object):
    """
    Mock-up for a matrix of epsilons of size N x E,
    used when asset_correlation=0.

    :param num_assets: N assets
    :param seeds: E seeds, set before calling numpy.random.normal
    """
    def __init__(self, num_assets, seeds):
        self.num_assets = num_assets
        self.seeds = seeds
        self.eps = None

    def make_eps(self):
        """
        Builds a matrix of N x E epsilons
        """
        eps = numpy.zeros((self.num_assets, len(self.seeds)), F32)
        for i, seed in enumerate(self.seeds):
            numpy.random.seed(seed)
            eps[:, i] = numpy.random.normal(size=self.num_assets)
        return eps

    def __getitem__(self, item):
        if self.eps is None:
            self.eps = self.make_eps()
        return self.eps[item]


class EpsilonMatrix1(object):
    """
    Mock-up for a matrix of epsilons of size N x E,
    used when asset_correlation=1.

    :param num_events: number of events
    :param seed: seed used to generate E epsilons
    """
    def __init__(self, num_events, seed):
        self.num_events = num_events
        self.seed = seed
        numpy.random.seed(seed)
        self.eps = numpy.random.normal(size=num_events)

    def __getitem__(self, item):
        # item[0] is the asset index, item[1] the event index
        # the epsilons are equal for all assets since asset_correlation=1
        return self.eps[item[1]]


@base.calculators.add('ebrisk')
class EbriskCalculator(base.RiskCalculator):
    """
    Event based PSHA calculator generating the total losses by taxonomy
    """
    pre_calculator = 'event_based_rupture'
    is_stochastic = True

    # TODO: if the number of source models is larger than concurrent_tasks
    # a different strategy should be used; the one used here is good when
    # there are few source models, so that we cannot parallelize on those
    def start_tasks(self, sm_id, ruptures_by_grp, sitecol,
                    assetcol, riskmodel, imts, trunc_level, correl_model,
                    min_iml, monitor):
        """
        :param sm_id: source model ordinal
        :param ruptures_by_grp: dictionary of ruptures by src_group_id
        :param sitecol: a SiteCollection instance
        :param assetcol: an AssetCollection instance
        :param riskmodel: a RiskModel instance
        :param imts: a list of Intensity Measure Types
        :param trunc_level: truncation level
        :param correl_model: correlation model
        :param min_iml: vector of minimum intensities, one per IMT
        :param monitor: a Monitor instance
        :returns: an IterResult instance
        """
        csm_info = self.csm_info.get_info(sm_id)
        grp_ids = sorted(csm_info.get_sm_by_grp())
        rlzs_assoc = csm_info.get_rlzs_assoc(
            count_ruptures=lambda grp: len(ruptures_by_grp.get(grp.id, [])))
        num_events = sum(ebr.multiplicity for grp in ruptures_by_grp
                         for ebr in ruptures_by_grp[grp])
        seeds = self.oqparam.random_seed + numpy.arange(num_events)

        allargs = []
        # prepare the risk inputs
        ruptures_per_block = self.oqparam.ruptures_per_block
        start = 0
        ignore_covs = self.oqparam.ignore_covs
        for grp_id in grp_ids:
            rlzs_by_gsim = rlzs_assoc.get_rlzs_by_gsim(grp_id)
            samples = rlzs_assoc.samples[grp_id]
            for rupts in block_splitter(
                    ruptures_by_grp.get(grp_id, []), ruptures_per_block):
                if ignore_covs or not self.riskmodel.covs:
                    eps = None
                elif self.oqparam.asset_correlation:
                    eps = EpsilonMatrix1(num_events, self.oqparam.master_seed)
                else:
                    n_events = sum(ebr.multiplicity for ebr in rupts)
                    eps = EpsilonMatrix0(
                        len(self.assetcol), seeds[start: start + n_events])
                    start += n_events
                getter = riskinput.GmfGetter(
                    grp_id, rlzs_by_gsim, rupts, sitecol, imts, min_iml,
                    trunc_level, correl_model, samples)
                ri = riskinput.RiskInputFromRuptures(getter, eps)
                allargs.append((ri, riskmodel, assetcol, monitor))

        self.vals = self.assetcol.values()
        taskname = '%s#%d' % (event_based_risk.__name__, sm_id + 1)
        ires = Starmap(event_based_risk, allargs, name=taskname).submit_all()
        ires.num_ruptures = {
            sg_id: len(rupts) for sg_id, rupts in ruptures_by_grp.items()}
        ires.num_events = num_events
        ires.num_rlzs = len(rlzs_assoc.realizations)
        ires.sm_id = sm_id
        return ires

    def gen_args(self, ruptures_by_grp):
        """
        Yield the arguments required by build_ruptures, i.e. the
        source models, the asset collection, the riskmodel and others.
        """
        oq = self.oqparam
        correl_model = oq.get_correl_model()
        min_iml = self.get_min_iml(oq)
        imts = list(oq.imtls)
        ela_dt, elt_dt = build_el_dtypes(
            self.riskmodel.loss_types, oq.insured_losses)
        csm_info = self.datastore['csm_info']
        for sm in csm_info.source_models:
            param = dict(
                assetcol=self.assetcol,
                ses_ratio=oq.ses_ratio,
                ela_dt=ela_dt, elt_dt=elt_dt,
                loss_ratios=oq.loss_ratios,
                avg_losses=oq.avg_losses,
                insured_losses=oq.insured_losses,
                ses_per_logic_tree_path=oq.ses_per_logic_tree_path,
                maximum_distance=oq.maximum_distance,
                samples=sm.samples,
                seed=self.oqparam.random_seed)
            yield (sm.ordinal, ruptures_by_grp, self.sitecol.complete,
                   param, self.riskmodel, imts, oq.truncation_level,
                   correl_model, min_iml, self.monitor)

    def execute(self):
        """
        Run the calculator and aggregate the results
        """
        if self.oqparam.number_of_logic_tree_samples:
            logging.warn('The event based risk calculator with sampling is '
                         'EXPERIMENTAL, UNTESTED and SLOW')
        if self.oqparam.ground_motion_fields:
            logging.warn('To store the ground motion fields change '
                         'calculation_mode = event_based')
        if self.oqparam.hazard_curves_from_gmfs:
            logging.warn('To compute the hazard curves change '
                         'calculation_mode = event_based')
        ruptures_by_grp = (
            self.precalc.result if self.precalc
            else event_based.get_ruptures_by_grp(self.datastore.parent))
        # the ordering of the ruptures is essential for repeatibility
        for grp in ruptures_by_grp:
            ruptures_by_grp[grp].sort(key=operator.attrgetter('serial'))
        num_rlzs = 0
        allres = []
        source_models = self.csm.info.source_models
        self.sm_by_grp = self.csm.info.get_sm_by_grp()
        for i, args in enumerate(self.gen_args(ruptures_by_grp)):
            ires = self.start_tasks(*args)
            allres.append(ires)
            ires.rlz_slice = slice(num_rlzs, num_rlzs + ires.num_rlzs)
            num_rlzs += ires.num_rlzs
            for sg in source_models[i].src_groups:
                sg.eff_ruptures = ires.num_ruptures.get(sg.id, 0)
        self.datastore['csm_info'] = self.csm.info
        self.datastore.flush()  # when killing the computation
        # the csm_info arrays were stored but not the attributes;
        # adding the .flush() solved the issue
        num_events = self.save_results(allres, num_rlzs)
        return num_events  # {sm_id: #events}

    def save_results(self, allres, num_rlzs):
        """
        :param allres: an iterable of result iterators
        :param num_rlzs: the total number of realizations
        :returns: the total number of events
        """
        self.L = len(self.riskmodel.lti)
        self.R = num_rlzs
        self.T = len(self.assetcol.taxonomies)
        self.A = len(self.assetcol)
        self.I = I = self.oqparam.insured_losses + 1
        self.datastore.create_dset('losses_by_taxon-rlzs', F32,
                                   (self.T, self.R, self.L * I))
        avg_losses = self.oqparam.avg_losses
        if avg_losses:
            self.dset = self.datastore.create_dset(
                'avg_losses-rlzs', F32, (self.A, self.R, self.L * I))

        num_events = collections.Counter()
        self.gmdata = {}
        for res in allres:
            start, stop = res.rlz_slice.start, res.rlz_slice.stop
            for dic in res:
                self.gmdata += dic.pop('gmdata')
                self.save_losses(dic, start)
            logging.debug(
                'Saving results for source model #%d, realizations %d:%d',
                res.sm_id + 1, start, stop)
            if hasattr(res, 'ruptures_by_grp'):
                save_ruptures(self, res.ruptures_by_grp)
            elif hasattr(res, 'events_by_grp'):
                for grp_id in res.events_by_grp:
                    events = res.events_by_grp[grp_id]
                    self.datastore.extend('events/grp-%02d' % grp_id, events)
            num_events[res.sm_id] += res.num_events
        event_based.save_gmdata(self, num_rlzs)
        return num_events

    def save_losses(self, dic, offset=0):
        """
        Save the event loss tables incrementally.

        :param dic:
            dictionary with agglosses, asslosses, losses_by_taxon, avglosses
        :param offset:
            realization offset
        """
        aids = dic.pop('aids')
        agglosses = dic.pop('agglosses')
        asslosses = dic.pop('asslosses')
        losses_by_taxon = dic.pop('losses_by_taxon')
        avglosses = dic.pop('avglosses')
        with self.monitor('saving event loss tables', autoflush=True):
            for r in agglosses:
                key = 'agg_loss_table/rlz-%03d' % (r + offset)
                self.datastore.extend(key, agglosses[r])
            for r in asslosses:
                key = 'all_loss_ratios/rlz-%03d' % (r + offset)
                hdf5.extend3(self.datastore.ext5path, key, asslosses[r])

        # saving losses by taxonomy is ultra-fast, so it is not monitored
        dset = self.datastore['losses_by_taxon-rlzs']
        for r in range(losses_by_taxon.shape[1]):
            if aids is None:
                dset[:, r + offset, :] += losses_by_taxon[:, r, :]
            else:
                dset[aids, r + offset, :] += losses_by_taxon[:, r, :]

        with self.monitor('saving avg_losses-rlzs'):
            for (li, r), ratios in avglosses.items():
                l = li if li < self.L else li - self.L
                vs = self.vals[self.riskmodel.loss_types[l]]
                if aids is None:
                    self.dset[:, r + offset, li] += ratios * vs
                else:
                    self.dset[aids, r + offset, li] += ratios * vs

    def post_execute(self, num_events):
        """
        Save risk data
        """
        event_based.EventBasedRuptureCalculator.__dict__['post_execute'](
            self, num_events)
        # gmv[:-2] are the total gmv per each IMT
        gmv = sum(gm[:-2].sum() for gm in self.gmdata.values())
        if not gmv:
            raise RuntimeError('No GMFs were generated, perhaps they were '
                               'all below the minimum_intensity threshold')

        A, E = len(self.assetcol), sum(num_events.values())
        if 'all_loss_ratios' in self.datastore:
            for rlzname in self.datastore['all_loss_ratios']:
                self.datastore.set_nbytes('all_loss_ratios/' + rlzname)
            self.datastore.set_nbytes('all_loss_ratios')
            asslt = self.datastore['all_loss_ratios']
            for rlz, dset in asslt.items():
                dset.attrs['nonzero_fraction'] = len(dset) / (A * E)

        if 'agg_loss_table' not in self.datastore:
            logging.warning(
                'No losses were generated: most likely there is an error in y'
                'our input files or the GMFs were below the minimum intensity')
        else:
            for rlzname in self.datastore['agg_loss_table']:
                self.datastore.set_nbytes('agg_loss_table/' + rlzname)
            self.datastore.set_nbytes('agg_loss_table')
            agglt = self.datastore['agg_loss_table']
            for rlz, dset in agglt.items():
                dset.attrs['nonzero_fraction'] = len(dset) / E<|MERGE_RESOLUTION|>--- conflicted
+++ resolved
@@ -125,13 +125,8 @@
                 losses = ratios * asset.value(loss_type)  # shape (E, I)
 
                 # average losses
-<<<<<<< HEAD
-                if monitor.avg_losses:
-                    rat = ratios.sum(axis=0) * monitor.ses_ratio
-=======
                 if param['avg_losses']:
                     rat = ratios.sum(axis=0) * param['ses_ratio']
->>>>>>> d4063ac3
                     for i in range(I):
                         result['avglosses'][l + L * i, r][aid] += rat[i]
 
@@ -185,11 +180,7 @@
     result = dict(agglosses=AccumDict(), asslosses=AccumDict(),
                   losses_by_taxon=numpy.zeros((T, R, L * I), F32),
                   aids=None)
-<<<<<<< HEAD
-    if monitor.avg_losses:
-=======
     if param['avg_losses']:
->>>>>>> d4063ac3
         result['avglosses'] = AccumDict(accum=numpy.zeros(A, F64))
     else:
         result['avglosses'] = {}
