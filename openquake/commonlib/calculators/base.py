--- conflicted
+++ resolved
@@ -52,7 +52,6 @@
     """
     __metaclass__ = abc.ABCMeta
 
-<<<<<<< HEAD
     precalc = None  # to be overridden
 
     oqparam = datastore.persistent_attribute('oqparam')
@@ -65,27 +64,16 @@
     precalc = None  # to be overridden
     pre_calculator = None  # to be overridden
 
-    def __init__(self, oqparam, monitor=DummyMonitor(), calc_id=None):
-        self.monitor = monitor
-        self.datastore = datastore.DataStore(calc_id) \
-            if self.persistent else general.AccumDict()
-        self.datastore.export_dir = oqparam.export_dir
-        self.oqparam = oqparam
-=======
-    rlzs_assoc = logictree.RlzsAssoc([])  # to be overridden
-
     def __init__(self, oqparam, monitor=DummyMonitor(), calc_id=None,
                  persistent=True):
-        self.oqparam = oqparam
         self.monitor = monitor
         if persistent:
             self.datastore = datastore.DataStore(calc_id)
         else:
             self.datastore = general.AccumDict()
             self.datastore.hdf5 = {}
-        self.datastore['oqparam'] = self.oqparam
-        self.datastore.export_dir = self.oqparam.export_dir
->>>>>>> 0a152511
+        self.oqparam = oqparam
+        self.datastore.export_dir = oqparam.export_dir
 
     def run(self, pre_execute=True, **kw):
         """
