--- conflicted
+++ resolved
@@ -22,7 +22,7 @@
 import collections
 
 from openquake.hazardlib import geo, mfd, pmf, source
-from openquake.hazardlib.source.base import SourceGroup, SourceGroupCollection
+from openquake.hazardlib.source.base import SourceGroupCollection
 from openquake.hazardlib.tom import PoissonTOM
 from openquake.risklib import valid
 from openquake.commonlib.node import context, striptag
@@ -71,7 +71,7 @@
     def __init__(self, trt, sources=None,
                  min_mag=None, max_mag=None, id=0, eff_ruptures=-1):
         self.trt = trt
-        self.sources = []
+        self.sources = self.src_list = []
         self.min_mag = min_mag
         self.max_mag = max_mag
         self.id = id
@@ -737,17 +737,6 @@
             node['id'], node['name'], trt, rup_pmf_data)
         return nps
 
-    def convert_sourceGroup(self, node):
-<<<<<<< HEAD
-        sg = SourceGroup([],
-                         node['name'],
-                         node['src_interdep'],
-                         node['rup_interdep'],
-                         valid.weights(node['srcs_weights']))
-        for src_node in node:
-            sg.src_list.append(self.convert_node(src_node))
-        return sg
-
     def convert_sourceGroupCollection(self, node):
         sgc = SourceGroupCollection([], grp_interdep=node['grp_interdep'])
         for sg_node in node:
@@ -757,21 +746,21 @@
     def convert_sourceModel(self, node):
         return [self.convert_node(subnode) for subnode in node]
 
-=======
+    def convert_sourceGroup(self, node):
         """
         Convert the given node into a SourceGroup object.
->>>>>>> 5240f3be
 
         :param node:
             a node with tag sourceGroup
         :returns:
-            a :class:`openquake.commonlib.source.SourceGroup`
-            instance
+            a :class:`openquake.commonlib.source.SourceGroup` instance
+            mimicking a :class:`openquake.hazardlib.source.base.SourceGroup`
         """
         trt = node['tectonicRegion']
         srcs_weights = node.attrib.get('srcs_weights')
         grp_attrs = {k: v for k, v in node.attrib.items()
-                     if k not in ('name', 'src_interdep', 'srcs_weights')}
+                     if k not in ('name', 'src_interdep', 'rup_interdep',
+                                  'srcs_weights')}
         srcs = []
         for src_node in node:
             src = self.convert_node(src_node)
@@ -789,6 +778,7 @@
                                  % (len(srcs_weights), len(node)))
         sg.name = node.attrib.get('name')
         sg.src_interdep = node.attrib.get('src_interdep')
+        sg.rup_interdep = node.attrib.get('rup_interdep')
         sg.srcs_weights = srcs_weights
         return sg
 
