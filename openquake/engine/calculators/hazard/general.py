# -*- coding: utf-8 -*-
# vim: tabstop=4 shiftwidth=4 softtabstop=4

# Copyright (c) 2010-2014, GEM Foundation.
#
# OpenQuake is free software: you can redistribute it and/or modify it
# under the terms of the GNU Affero General Public License as published
# by the Free Software Foundation, either version 3 of the License, or
# (at your option) any later version.
#
# OpenQuake is distributed in the hope that it will be useful,
# but WITHOUT ANY WARRANTY; without even the implied warranty of
# MERCHANTABILITY or FITNESS FOR A PARTICULAR PURPOSE.  See the
# GNU General Public License for more details.
#
# You should have received a copy of the GNU Affero General Public License
# along with OpenQuake.  If not, see <http://www.gnu.org/licenses/>.

"""Common code for the hazard calculators."""

import os
import collections

import numpy

from openquake.hazardlib import correlation
from openquake.hazardlib.imt import from_string

# FIXME: one must import the engine before django to set DJANGO_SETTINGS_MODULE
from openquake.engine.db import models
from django.db import transaction

from openquake.nrmllib import parsers as nrml_parsers
from openquake.nrmllib.risk import parsers

from openquake.commonlib import logictree, source
from openquake.commonlib.general import block_splitter, ceil, distinct

from openquake.engine.input import exposure
from openquake.engine import logs
from openquake.engine import writer
from openquake.engine.calculators import base
from openquake.engine.calculators.post_processing import mean_curve
from openquake.engine.calculators.post_processing import quantile_curve
from openquake.engine.calculators.post_processing import (
    weighted_quantile_curve
)
from openquake.engine.export import core as export_core
from openquake.engine.export import hazard as hazard_export
from openquake.engine.utils import config
<<<<<<< HEAD
from openquake.engine.utils.general import (
    block_splitter, distinct, split_on_max_weight)
=======
>>>>>>> aa80b1ca
from openquake.engine.performance import EnginePerformanceMonitor

#: Maximum number of hazard curves to cache, for selects or inserts
CURVE_CACHE_SIZE = 100000

QUANTILE_PARAM_NAME = "QUANTILE_LEVELS"
POES_PARAM_NAME = "POES"
# Dilation in decimal degrees (http://en.wikipedia.org/wiki/Decimal_degrees)
# 1e-5 represents the approximate distance of one meter at the equator.
DILATION_ONE_METER = 1e-5

# max weight used to build blocks of sources
WEIGHT = 10000


def store_site_model(job, site_model_source):
    """Invoke site model parser and save the site-specified parameter data to
    the database.

    :param job:
        The job that is loading this site_model_source
    :param site_model_source:
        Filename or file-like object containing the site model XML data.
    :returns:
        `list` of ids of the newly-inserted `hzrdi.site_model` records.
    """
    parser = nrml_parsers.SiteModelParser(site_model_source)
    data = [models.SiteModel(vs30=node.vs30,
                             vs30_type=node.vs30_type,
                             z1pt0=node.z1pt0,
                             z2pt5=node.z2pt5,
                             location=node.wkt,
                             job_id=job.id)
            for node in parser.parse()]
    return writer.CacheInserter.saveall(data)


def get_correl_model(hc):
    """
    Helper function for constructing the appropriate correlation model.

    :param hc:
        A :class:`openquake.engine.db.models.HazardCalculation` instance.

    :returns:
        A correlation object. See :mod:`openquake.hazardlib.correlation` for
        more info.
    """
    correl_model_cls = getattr(
        correlation,
        '%sCorrelationModel' % hc.ground_motion_correlation_model,
        None)
    if correl_model_cls is None:
        # There's no correlation model for this calculation.
        return None

    return correl_model_cls(**hc.ground_motion_correlation_params)


class BaseHazardCalculator(base.Calculator):
    """
    Abstract base class for hazard calculators. Contains a bunch of common
    functionality, like initialization procedures.
    """

    def __init__(self, job):
        super(BaseHazardCalculator, self).__init__(job)
        # a dictionary (sm_lt_path, trt) -> source blocks
        self.source_blocks_per_ltpath = collections.defaultdict(list)

    def clean_up(self, *args, **kwargs):
        """Clean up dictionaries at the end"""
        self.source_blocks_per_ltpath.clear()

    @property
    def hc(self):
        """
        A shorter and more convenient way of accessing the
        :class:`~openquake.engine.db.models.HazardCalculation`.
        """
        return self.job.hazard_calculation

    def concurrent_tasks(self):
        """
        For hazard calculators, the number of tasks to be in queue
        at any given time is specified in the configuration file.
        """
        return int(config.get('hazard', 'concurrent_tasks'))

    def task_arg_gen(self):
        """
        Loop through realizations and sources to generate a sequence of
        task arg tuples. Each tuple of args applies to a single task.
        Yielded results are of the form
        (job_id, site_collection, sources, trt_model_id, gsims, task_no).
        """
        sitecol = self.hc.site_collection
        trt_models = models.TrtModel.objects.filter(
            lt_model__hazard_calculation=self.hc)
        for task_no, trt_model in enumerate(trt_models):
            ltpath = tuple(trt_model.lt_model.sm_lt_path)
            trt = trt_model.tectonic_region_type
            gsims = [logictree.GSIM[gsim]() for gsim in trt_model.gsims]
            coll = self.collector[trt_model.lt_model.id]
            filtered = coll.gen_source_weight(trt, self.hc.sites_affected_by)
            num_sources = 0
            for i, block in enumerate(split_on_max_weight(filtered, WEIGHT)):
                yield self.job.id, sitecol, block, trt_model.id, gsims, task_no
                num_sources += len(block)

            logs.LOG.info('Found %d relevant source(s) for %s, TRT=%s',
                          num_sources, ltpath, trt)
            trt_model.num_sources = num_sources
            trt_model.num_ruptures = coll.num_ruptures[trt]
            trt_model.save()

        # save job_stats
        js = models.JobStats.objects.get(oq_job=self.job)
        js.num_sources = [model.get_num_sources()
                          for model in models.LtSourceModel.objects.filter(
                              hazard_calculation=self.hc)]
        js.save()

    def _get_realizations(self):
        """
        Get all of the logic tree realizations for this calculation.
        """
        return models.LtRealization.objects\
            .filter(lt_model__hazard_calculation=self.hc).order_by('id')

    def pre_execute(self):
        """
        Initialize risk models, site model, sources and realizations
        """
        self.parse_risk_models()
        self.initialize_site_model()
        self.initialize_sources()
        self.initialize_realizations()

        # logging some info and setting self.imtls and self.zero
        n_models = models.LtSourceModel.objects.filter(
            hazard_calculation=self.hc).count()
        logs.LOG.info('Found %d model(s)', n_models)

        self.imtls = self.hc.intensity_measure_types_and_levels
        if self.imtls:
            n_rlz = models.LtRealization.objects.filter(
                lt_model__hazard_calculation=self.hc).count()
            n_levels = sum(len(lvls) for lvls in self.imtls.itervalues()
                           ) / float(len(self.imtls))
            n_sites = len(self.hc.site_collection)
            self.zero = numpy.array(
                [numpy.zeros((n_sites, len(self.imtls[imt])))
                 for imt in sorted(self.imtls)])
            total = n_rlz * len(self.imtls) * n_levels * n_sites
            logs.LOG.info(
                'Considering %d realization(s), %d IMT(s), '
                '%d level(s) and %d sites, total %d', n_rlz,
                len(self.imtls), n_levels, n_sites, total)

    @EnginePerformanceMonitor.monitor
    def initialize_sources(self):
        """
        Parse source models and validate source logic trees. It also
        filters the sources far away and apply uncertainties to the
        relevant ones. As a side effect it populates the instance dictionary
        `.source_blocks_per_ltpath`. Notice that sources are automatically
        split.

        :returns:
            a list with the number of sources for each source model
        """
        logs.LOG.progress("initializing sources")
        self.source_model_lt = logictree.SourceModelLogicTree.from_hc(self.hc)
        sm_paths = distinct(self.source_model_lt.gen_value_weight_path())
        self.collector = {}  # lt_model_id -> sources
        for i, (sm, weight, smpath) in enumerate(sm_paths):
            fname = os.path.join(self.hc.base_path, sm)
            source_collector = source.parse_source_model_smart(
                fname, self.source_model_lt.make_apply_uncertainties(smpath),
                self.hc)
            if not source_collector.sources:
                raise RuntimeError(
                    'Could not find sources close to the sites in %s '
                    '(maximum_distance=%s km)' %
                    (fname, self.hc.maximum_distance))

            # save LtSourceModel
            lt_model = models.LtSourceModel.objects.create(
                hazard_calculation=self.hc, sm_lt_path=smpath, ordinal=i)
            self.collector[lt_model.id] = source_collector
            # save TrtModels for each tectonic region type
            for trt in source_collector.sorted_trts():
                sources = source_collector.sources[trt]
                models.TrtModel.objects.create(
                    lt_model=lt_model,
                    tectonic_region_type=trt,
                    num_sources=len(sources),
                    num_ruptures=source_collector.num_ruptures[trt],
                    min_mag=source_collector.min_mag[trt],
                    max_mag=source_collector.max_mag[trt])

    @EnginePerformanceMonitor.monitor
    def parse_risk_models(self):
        """
        If any risk model is given in the hazard calculation, the
        computation will be driven by risk data. In this case the
        locations will be extracted from the exposure file (if there
        is one) and the imt (and levels) will be extracted from the
        vulnerability model (if there is one)
        """
        hc = self.hc
        if hc.vulnerability_models:
            logs.LOG.progress("parsing risk models")

            hc.intensity_measure_types_and_levels = dict()
            hc.intensity_measure_types = list()

            for vf in hc.vulnerability_models:
                intensity_measure_types_and_levels = dict(
                    (record['IMT'], record['IML']) for record in
                    parsers.VulnerabilityModelParser(vf))

                for imt, levels in \
                        intensity_measure_types_and_levels.items():
                    if (imt in hc.intensity_measure_types_and_levels and
                        (set(hc.intensity_measure_types_and_levels[imt]) -
                         set(levels))):
                        logs.LOG.warning(
                            "The same IMT %s is associated with "
                            "different levels" % imt)
                    else:
                        hc.intensity_measure_types_and_levels[imt] = levels

                hc.intensity_measure_types.extend(
                    intensity_measure_types_and_levels)

            # remove possible duplicates
            if hc.intensity_measure_types is not None:
                hc.intensity_measure_types = list(set(
                    hc.intensity_measure_types))
            hc.save()
            logs.LOG.info("Got IMT and levels "
                          "from vulnerability models: %s - %s" % (
                              hc.intensity_measure_types_and_levels,
                              hc.intensity_measure_types))

        if 'fragility' in hc.inputs:
            hc.intensity_measure_types_and_levels = dict()
            hc.intensity_measure_types = list()

            parser = iter(parsers.FragilityModelParser(
                hc.inputs['fragility']))
            hc = self.hc

            fragility_format, _limit_states = parser.next()

            if (fragility_format == "continuous" and
                    hc.calculation_mode != "scenario"):
                raise NotImplementedError(
                    "Getting IMT and levels from "
                    "a continuous fragility model is not yet supported")

            hc.intensity_measure_types_and_levels = dict(
                (iml['IMT'], iml['imls'])
                for _taxonomy, iml, _params, _no_damage_limit in parser)
            hc.intensity_measure_types.extend(
                hc.intensity_measure_types_and_levels)
            hc.save()

        if 'exposure' in hc.inputs:
            with logs.tracing('storing exposure'):
                exposure.ExposureDBWriter(
                    self.job).serialize(
                    parsers.ExposureModelParser(hc.inputs['exposure']))

    @EnginePerformanceMonitor.monitor
    def initialize_site_model(self):
        """
        Populate the hazard site table.

        If a site model is specified in the calculation configuration,
        parse it and load it into the `hzrdi.site_model` table.
        """
        logs.LOG.progress("initializing sites")
        self.hc.points_to_compute(save_sites=True)

        site_model_inp = self.hc.site_model
        if site_model_inp:
            store_site_model(self.job, site_model_inp)

    # Silencing 'Too many local variables'
    # pylint: disable=R0914
    @transaction.commit_on_success(using='job_init')
    def initialize_realizations(self):
        """
        Create records for the `hzrdr.lt_realization`.

        This function works either in random sampling mode (when lt_realization
        models get the random seed value) or in enumeration mode (when weight
        values are populated). In both cases we record the logic tree paths
        for both trees in the `lt_realization` record, as well as ordinal
        number of the realization (zero-based).
        """
        logs.LOG.progress("initializing realizations")
        trts = set()
        for lt_model in models.LtSourceModel.objects.filter(
                hazard_calculation=self.hc):
            trts.update(lt_model.get_tectonic_region_types())

        self.gmpe_lt = logictree.GMPELogicTree.from_hc(self.hc, trts)
        paths = logictree.enumerate_paths(self.source_model_lt, self.gmpe_lt)
        for ordinal, (sm_ordinal, weight, sm_lt_path, gmpe_path) in enumerate(
                paths):
            lt_model = models.LtSourceModel.objects.get(
                hazard_calculation=self.hc, sm_lt_path=sm_lt_path)
            rlz = models.LtRealization.objects.create(
                lt_model=lt_model, gsim_lt_path=gmpe_path,
                weight=weight, ordinal=ordinal)
            gsim_dict = self.gmpe_lt.make_trt_to_gsim(gmpe_path)
            for trt_model in models.TrtModel.objects.filter(
                    lt_model=lt_model):
                # populate the associations rlz <-> trt_model
                gsim = gsim_dict.get(trt_model.tectonic_region_type)
                if gsim is None:
                    continue
                models.AssocLtRlzTrtModel.objects.create(
                    rlz=rlz, trt_model=trt_model, gsim=gsim.__name__)
        for trt_model in models.TrtModel.objects.filter(
                lt_model__hazard_calculation=self.hc):
            gsimset = set(art.gsim for art in
                          models.AssocLtRlzTrtModel.objects.filter(
                              trt_model=trt_model))
            trt_model.gsims = sorted(gsimset)
            trt_model.save()

    def _get_outputs_for_export(self):
        """
        Util function for getting :class:`openquake.engine.db.models.Output`
        objects to be exported.

        Gathers all outputs for the job, but filters out `hazard_curve_multi`
        outputs if this option was turned off in the calculation profile.
        """
        outputs = export_core.get_outputs(self.job.id)
        if not self.hc.export_multi_curves:
            outputs = outputs.exclude(output_type='hazard_curve_multi')
        return outputs

    def _do_export(self, output_id, export_dir, export_type):
        """
        Hazard-specific implementation of
        :meth:`openquake.engine.calculators.base.Calculator._do_export`.

        Calls the hazard exporter.
        """
        return hazard_export.export(output_id, export_dir, export_type)

    @EnginePerformanceMonitor.monitor
    def do_aggregate_post_proc(self):
        """
        Grab hazard data for all realizations and sites from the database and
        compute mean and/or quantile aggregates (depending on which options are
        enabled in the calculation).

        Post-processing results will be stored directly into the database.
        """
        del self.collector  # save memory

        num_rlzs = models.LtRealization.objects.filter(
            lt_model__hazard_calculation=self.hc).count()

        num_site_blocks_per_incr = int(CURVE_CACHE_SIZE) / int(num_rlzs)
        if num_site_blocks_per_incr == 0:
            # This means we have `num_rlzs` >= `CURVE_CACHE_SIZE`.
            # The minimum number of sites should be 1.
            num_site_blocks_per_incr = 1
        slice_incr = num_site_blocks_per_incr * num_rlzs  # unit: num records

        if self.hc.mean_hazard_curves:
            # create a new `HazardCurve` 'container' record for mean
            # curves (virtual container for multiple imts)
            models.HazardCurve.objects.create(
                output=models.Output.objects.create_output(
                    self.job, "mean-curves-multi-imt",
                    "hazard_curve_multi"),
                statistics="mean",
                imt=None,
                investigation_time=self.hc.investigation_time)

        if self.hc.quantile_hazard_curves:
            for quantile in self.hc.quantile_hazard_curves:
                # create a new `HazardCurve` 'container' record for quantile
                # curves (virtual container for multiple imts)
                models.HazardCurve.objects.create(
                    output=models.Output.objects.create_output(
                        self.job, 'quantile(%s)-curves' % quantile,
                        "hazard_curve_multi"),
                    statistics="quantile",
                    imt=None,
                    quantile=quantile,
                    investigation_time=self.hc.investigation_time)

        for imt, imls in self.hc.intensity_measure_types_and_levels.items():
            im_type, sa_period, sa_damping = from_string(imt)

            # prepare `output` and `hazard_curve` containers in the DB:
            container_ids = dict()
            if self.hc.mean_hazard_curves:
                mean_output = models.Output.objects.create_output(
                    job=self.job,
                    display_name='Mean Hazard Curves %s' % imt,
                    output_type='hazard_curve'
                )
                mean_hc = models.HazardCurve.objects.create(
                    output=mean_output,
                    investigation_time=self.hc.investigation_time,
                    imt=im_type,
                    imls=imls,
                    sa_period=sa_period,
                    sa_damping=sa_damping,
                    statistics='mean'
                )
                container_ids['mean'] = mean_hc.id

            if self.hc.quantile_hazard_curves:
                for quantile in self.hc.quantile_hazard_curves:
                    q_output = models.Output.objects.create_output(
                        job=self.job,
                        display_name=(
                            '%s quantile Hazard Curves %s' % (quantile, imt)
                        ),
                        output_type='hazard_curve'
                    )
                    q_hc = models.HazardCurve.objects.create(
                        output=q_output,
                        investigation_time=self.hc.investigation_time,
                        imt=im_type,
                        imls=imls,
                        sa_period=sa_period,
                        sa_damping=sa_damping,
                        statistics='quantile',
                        quantile=quantile
                    )
                    container_ids['q%s' % quantile] = q_hc.id

            all_curves_for_imt = models.order_by_location(
                models.HazardCurveData.objects.all_curves_for_imt(
                    self.job.id, im_type, sa_period, sa_damping))

            with transaction.commit_on_success(using='job_init'):
                inserter = writer.CacheInserter(
                    models.HazardCurveData, CURVE_CACHE_SIZE)

                for chunk in models.queryset_iter(all_curves_for_imt,
                                                  slice_incr):
                    # slice each chunk by `num_rlzs` into `site_chunk`
                    # and compute the aggregate
                    for site_chunk in block_splitter(chunk, num_rlzs):
                        site = site_chunk[0].location
                        curves_poes = [x.poes for x in site_chunk]
                        curves_weights = [x.weight for x in site_chunk]

                        # do means and quantiles
                        # quantiles first:
                        if self.hc.quantile_hazard_curves:
                            for quantile in self.hc.quantile_hazard_curves:
                                if self.hc.number_of_logic_tree_samples == 0:
                                    # explicitly weighted quantiles
                                    q_curve = weighted_quantile_curve(
                                        curves_poes, curves_weights, quantile
                                    )
                                else:
                                    # implicitly weighted quantiles
                                    q_curve = quantile_curve(
                                        curves_poes, quantile
                                    )
                                inserter.add(
                                    models.HazardCurveData(
                                        hazard_curve_id=(
                                            container_ids['q%s' % quantile]),
                                        poes=q_curve.tolist(),
                                        location=site.wkt)
                                )

                        # then means
                        if self.hc.mean_hazard_curves:
                            m_curve = mean_curve(
                                curves_poes, weights=curves_weights
                            )
                            inserter.add(
                                models.HazardCurveData(
                                    hazard_curve_id=container_ids['mean'],
                                    poes=m_curve.tolist(),
                                    location=site.wkt)
                            )
                inserter.flush()<|MERGE_RESOLUTION|>--- conflicted
+++ resolved
@@ -34,7 +34,8 @@
 from openquake.nrmllib.risk import parsers
 
 from openquake.commonlib import logictree, source
-from openquake.commonlib.general import block_splitter, ceil, distinct
+from openquake.commonlib.general import (
+    block_splitter, distinct, split_on_max_weight)
 
 from openquake.engine.input import exposure
 from openquake.engine import logs
@@ -48,11 +49,6 @@
 from openquake.engine.export import core as export_core
 from openquake.engine.export import hazard as hazard_export
 from openquake.engine.utils import config
-<<<<<<< HEAD
-from openquake.engine.utils.general import (
-    block_splitter, distinct, split_on_max_weight)
-=======
->>>>>>> aa80b1ca
 from openquake.engine.performance import EnginePerformanceMonitor
 
 #: Maximum number of hazard curves to cache, for selects or inserts
@@ -156,8 +152,10 @@
             ltpath = tuple(trt_model.lt_model.sm_lt_path)
             trt = trt_model.tectonic_region_type
             gsims = [logictree.GSIM[gsim]() for gsim in trt_model.gsims]
-            coll = self.collector[trt_model.lt_model.id]
-            filtered = coll.gen_source_weight(trt, self.hc.sites_affected_by)
+            sc = self.source_collector[trt_model.lt_model.id]
+
+            # NB: the filtering of the sources by site is slow
+            filtered = sc.gen_source_weight(trt, self.hc.sites_affected_by)
             num_sources = 0
             for i, block in enumerate(split_on_max_weight(filtered, WEIGHT)):
                 yield self.job.id, sitecol, block, trt_model.id, gsims, task_no
@@ -166,7 +164,7 @@
             logs.LOG.info('Found %d relevant source(s) for %s, TRT=%s',
                           num_sources, ltpath, trt)
             trt_model.num_sources = num_sources
-            trt_model.num_ruptures = coll.num_ruptures[trt]
+            trt_model.num_ruptures = sc.num_ruptures[trt]
             trt_model.save()
 
         # save job_stats
@@ -228,7 +226,7 @@
         logs.LOG.progress("initializing sources")
         self.source_model_lt = logictree.SourceModelLogicTree.from_hc(self.hc)
         sm_paths = distinct(self.source_model_lt.gen_value_weight_path())
-        self.collector = {}  # lt_model_id -> sources
+        self.source_collector = {}  # lt_model_id -> sources
         for i, (sm, weight, smpath) in enumerate(sm_paths):
             fname = os.path.join(self.hc.base_path, sm)
             source_collector = source.parse_source_model_smart(
@@ -243,7 +241,7 @@
             # save LtSourceModel
             lt_model = models.LtSourceModel.objects.create(
                 hazard_calculation=self.hc, sm_lt_path=smpath, ordinal=i)
-            self.collector[lt_model.id] = source_collector
+            self.source_collector[lt_model.id] = source_collector
             # save TrtModels for each tectonic region type
             for trt in source_collector.sorted_trts():
                 sources = source_collector.sources[trt]
@@ -376,9 +374,7 @@
             for trt_model in models.TrtModel.objects.filter(
                     lt_model=lt_model):
                 # populate the associations rlz <-> trt_model
-                gsim = gsim_dict.get(trt_model.tectonic_region_type)
-                if gsim is None:
-                    continue
+                gsim = gsim_dict[trt_model.tectonic_region_type]
                 models.AssocLtRlzTrtModel.objects.create(
                     rlz=rlz, trt_model=trt_model, gsim=gsim.__name__)
         for trt_model in models.TrtModel.objects.filter(
@@ -420,7 +416,7 @@
 
         Post-processing results will be stored directly into the database.
         """
-        del self.collector  # save memory
+        del self.source_collector  # save memory
 
         num_rlzs = models.LtRealization.objects.filter(
             lt_model__hazard_calculation=self.hc).count()
