# -*- coding: utf-8 -*-
# vim: tabstop=4 shiftwidth=4 softtabstop=4
"""
This is a basic set of tests for risk engine.
"""

import json
import os
import numpy
import unittest

from scipy.interpolate import interp1d
from shapely import geometry

from openquake import job
from openquake import logs
from openquake import risk
from openquake import kvs 
from openquake import shapes
from openquake import test

from openquake.risk.job import aggregate_loss_curve as aggregate
from openquake.risk import engines
from openquake.output import risk as risk_output
from openquake.parser import vulnerability
from openquake.risk import probabilistic_event_based as prob
from openquake.risk import classical_psha_based as psha
from openquake.risk import common

EXPOSURE_INPUT_FILE = 'FakeExposurePortfolio.xml'
VULNERABILITY_INPUT_FILE = 'VulnerabilityModelFile-jobber-test.xml'

ASSET_VALUE = 5.0
INVALID_ASSET_VALUE = 0.0

HAZARD_CURVE = shapes.Curve([(5.0, 0.138), (6.0, 0.099),
        (7.0, 0.068), (8.0, 0.041)])

LOSS_RATIO_EXCEEDANCE_MATRIX = [[0.695, 0.858, 0.990, 1.000],
        [0.266, 0.510, 0.841, 0.999]]

GMFs = {"IMLs": (0.079888, 0.273488, 0.115856, 0.034912, 0.271488, 0.00224,
        0.04336, 0.099552, 0.071968, 0.003456, 0.030704, 0.011744,
        0.024176, 0.002224, 0.008912, 0.004224, 0.033584, 0.041088,
        0.012864, 0.001728, 0.06648, 0.000736, 0.01992, 0.011616,
        0.001104, 0.033264, 0.021552, 0.055088, 0.00176, 0.001088, 0.041872,
        0.005152, 0.007424, 0.002464, 0.008496, 0.019744, 0.025136, 0.005552,
        0.00168, 0.00704, 0.00272, 0.081328, 0.001408, 0.025568, 0.051376,
        0.003456, 0.01208, 0.002496, 0.001152, 0.007552, 0.004944, 0.024944,
        0.01168, 0.027408, 0.00504, 0.003136, 0.20608, 0.00344, 0.01448,
        0.03664, 0.124992, 0.005024, 0.007536, 0.015696, 0.00608,
        0.001248, 0.005744, 0.017328, 0.002272, 0.06384, 0.029104,
        0.001152, 0.016384, 0.002096, 0.00328, 0.004304, 0.020544,
        0.000768, 0.011456, 0.004528, 0.024688, 0.024304, 0.126928,
        0.002416, 0.0032, 0.024768, 0.00608, 0.02544, 0.003392,
        0.381296, 0.013808, 0.002256, 0.181776, 0.038912, 0.023888,
        0.002848, 0.014176, 0.001936, 0.089408, 0.001008, 0.02152,
        0.002464, 0.00464, 0.064384, 0.001712, 0.01584, 0.012544,
        0.028128, 0.005808, 0.004928, 0.025536, 0.008304, 0.112528,
        0.06472, 0.01824, 0.002624, 0.003456, 0.014832, 0.002592,
        0.041264, 0.004368, 0.016144, 0.008032, 0.007344, 0.004976, 
        0.00072, 0.022192, 0.002496, 0.001456, 0.044976, 0.055424,
        0.009232, 0.010368, 0.000944, 0.002976, 0.00656, 0.003184,
        0.004288, 0.00632, 0.286512, 0.007568, 0.00104, 0.00144,
        0.004896, 0.053248, 0.046144, 0.0128, 0.033072, 0.02968,
        0.002096, 0.021008, 0.017536, 0.000656, 0.016032, 0.012768,
        0.002752, 0.007392, 0.007072, 0.044112, 0.023072, 0.013232,
        0.001824, 0.020064, 0.008912, 0.039504, 0.00144, 0.000816,
        0.008544, 0.077056, 0.113984, 0.001856, 0.053024, 0.023792,
        0.013056, 0.0084, 0.009392, 0.010928, 0.041904, 0.000496,
        0.041936, 0.035664, 0.03176, 0.003552, 0.00216, 0.0476, 0.028944,
        0.006832, 0.011136, 0.025712, 0.006368, 0.004672, 0.001312,
        0.008496, 0.069136, 0.011568, 0.01576, 0.01072, 0.002336,
        0.166192, 0.00376, 0.013216, 0.000592, 0.002832, 0.052928,
        0.007872, 0.001072, 0.021136, 0.029568, 0.012944, 0.004064,
        0.002336, 0.010832, 0.10104, 0.00096, 0.01296, 0.037104),
        "TSES": 900, "TimeSpan": 50}
# TSES = TimeSpan times number of Realizations

class ProbabilisticEventBasedTestCase(unittest.TestCase):
    
    def setUp(self):
        self.vuln_function_1 = shapes.VulnerabilityFunction([
                (0.01, (0.001, 1.00)),
                (0.04, (0.022, 1.0)),
                (0.07, (0.051, 1.0)),
                (0.10, (0.080, 1.0)),
                (0.12, (0.100, 1.0)),
                (0.22, (0.200, 1.0)),
                (0.37, (0.405, 1.0)),
                (0.52, (0.700, 1.0))])

        self.gmfs = GMFs

        self.cum_histogram = numpy.array([112, 46, 26, 18, 14,
                12, 8, 7, 7, 6, 5, 4, 4, 4, 4, 4, 2, 1,
                1, 1, 1, 1, 1, 1])
        
        self.vuln_function_2 = shapes.VulnerabilityFunction([
                (0.00, (0.00, 0.30)), (0.04, (0.00, 0.30)),
                (0.08, (0.00, 0.30)), (0.12, (0.01, 0.30)),
                (0.16, (0.04, 0.30)), (0.20, (0.07, 0.30)),
                (0.24, (0.11, 0.30)), (0.28, (0.15, 0.30)),
                (0.32, (0.20, 0.30)), (0.36, (0.25, 0.30)),
                (0.40, (0.30, 0.30)), (0.44, (0.35, 0.30)),
                (0.48, (0.39, 0.30)), (0.53, (0.43, 0.30)),
                (0.57, (0.47, 0.30)), (0.61, (0.51, 0.30)),
                (0.65, (0.55, 0.30)), (0.69, (0.58, 0.30)),
                (0.73, (0.61, 0.30)), (0.77, (0.64, 0.30)),
                (0.81, (0.67, 0.30)), (0.85, (0.69, 0.30)),
                (0.89, (0.71, 0.30)), (0.93, (0.73, 0.30)),
                (0.97, (0.75, 0.30)), (1.01, (0.77, 0.30)),
                (1.05, (0.79, 0.30)), (1.09, (0.80, 0.30)),
                (1.13, (0.81, 0.30)), (1.17, (0.83, 0.30)),
                (1.21, (0.84, 0.30)), (1.25, (0.85, 0.30)),
                (1.29, (0.86, 0.30)), (1.33, (0.87, 0.30)),
                (1.37, (0.88, 0.30)), (1.41, (0.89, 0.30)),
                (1.45, (0.89, 0.30)), (1.49, (0.90, 0.30)),
                (1.54, (0.91, 0.30)), (1.58, (0.91, 0.30)),
                (1.62, (0.92, 0.30)), (1.66, (0.92, 0.30)),
                (1.70, (0.93, 0.30)), (1.74, (0.93, 0.30)),
                (1.78, (0.94, 0.30)), (1.82, (0.94, 0.30)),
                (1.86, (0.94, 0.30)), (1.90, (0.95, 0.30)),
                (1.94, (0.95, 0.30)), (1.98, (0.95, 0.30)),
                (2.02, (0.95, 0.30)), (2.06, (0.96, 0.30)),
                (2.10, (0.96, 0.30)), (2.14, (0.96, 0.30)),
                (2.18, (0.96, 0.30)), (2.22, (0.97, 0.30)),
                (2.26, (0.97, 0.30)), (2.30, (0.97, 0.30)),
                (2.34, (0.97, 0.30)), (2.38, (0.97, 0.30)),
                (2.42, (0.97, 0.30)), (2.46, (0.98, 0.30)),
                (2.51, (0.98, 0.30)), (2.55, (0.98, 0.30)),
                (2.59, (0.98, 0.30)), (2.63, (0.98, 0.30)),
                (2.67, (0.98, 0.30)), (2.71, (0.98, 0.30)),
                (2.75, (0.98, 0.30)), (2.79, (0.98, 0.30)),
                (2.83, (0.98, 0.30)), (2.87, (0.99, 0.30)),
                (2.91, (0.99, 0.30)), (2.95, (0.99, 0.30)),
                (2.99, (0.99, 0.30)), (3.03, (0.99, 0.30)),
                (3.07, (0.99, 0.30)), (3.11, (0.99, 0.30)),
                (3.15, (0.99, 0.30)), (3.19, (0.99, 0.30)),
                (3.23, (0.99, 0.30)), (3.27, (0.99, 0.30)),
                (3.31, (0.99, 0.30)), (3.35, (0.99, 0.30)),
                (3.39, (0.99, 0.30)), (3.43, (0.99, 0.30)),
                (3.47, (0.99, 0.30)), (3.52, (0.99, 0.30)),
                (3.56, (0.99, 0.30)), (3.60, (0.99, 0.30)),
                (3.64, (0.99, 0.30)), (3.68, (0.99, 0.30)),
                (3.72, (0.99, 0.30)), (3.76, (0.99, 0.30)),
                (3.80, (0.99, 0.30)), (3.84, (1.00, 0.30)),
                (3.88, (1.00, 0.30)), (3.92, (1.00, 0.30)),
                (3.96, (1.00, 0.30)), (4.00, (1.00, 0.30))])

        self.job_id = 1234

        self.gmfs_1 = {"IMLs": (0.1439, 0.1821, 0.5343, 0.171, 0.2177,
                0.6039, 0.0618, 0.186, 0.5512, 1.2602, 0.2824, 0.2693,
                0.1705, 0.8453, 0.6355, 0.0721, 0.2475, 0.1601, 0.3544,
                0.1756), "TSES": 200, "TimeSpan": 50}

        self.asset_1 = {"VulnerabilityFunction": "ID", "AssetValue": 22.61}

        self.gmfs_2 = {"IMLs": (0.1507, 0.2656, 0.5422, 0.3685, 0.3172,
                0.6604, 0.1182, 0.1545, 0.7613, 0.5246, 0.2428, 0.2882,
                0.2179, 1.2939, 0.6042, 0.1418, 0.3637, 0.222, 0.3613,
                0.113), "TSES": 200, "TimeSpan": 50}
        
        self.asset_2 = {"VulnerabilityFunction": "ID", "AssetValue": 124.27}

        self.gmfs_3 = {"IMLs": (0.156, 0.3158, 0.3968, 0.2827, 0.1915, 0.5862,
                0.1438, 0.2114, 0.5101, 1.0097, 0.226, 0.3443, 0.1693,
                1.0754, 0.3533, 0.1461, 0.347, 0.2665, 0.2977, 0.2925),
                "TSES": 200, "TimeSpan": 50}

        self.asset_3 = {"VulnerabilityFunction": "ID", "AssetValue": 42.93}
        
        self.gmfs_4 = {"IMLs": (0.1311, 0.3566, 0.4895, 0.3647, 0.2313,
                0.9297, 0.2337, 0.2862, 0.5278, 0.6603, 0.3537, 0.2997,
                0.1097, 1.1875, 0.4752, 0.1575, 0.4009, 0.2519, 0.2653,
                0.1394), "TSES": 200, "TimeSpan": 50}

        self.asset_4 = {"VulnerabilityFunction": "ID", "AssetValue": 29.37}

        self.gmfs_5 = {"IMLs": (0.0879, 0.2895, 0.465, 0.2463, 0.1862, 0.763,
                0.2189, 0.3324, 0.3215, 0.6406, 0.5014, 0.3877, 0.1318, 1.0545,
                0.3035, 0.1118, 0.2981, 0.3492, 0.2406, 0.1043),
                "TSES": 200, "TimeSpan": 50}

        self.asset_5 = {"VulnerabilityFunction": "ID", "AssetValue": 40.68}
        
        self.gmfs_6 = {"IMLs": (0.0872, 0.2288, 0.5655, 0.2118, 0.2, 0.6633,
                0.2095, 0.6537, 0.3838, 0.781, 0.3054, 0.5375, 0.1361, 0.8838,
                0.3726, 0.0845, 0.1942, 0.4629, 0.1354, 0.1109),
                "TSES": 200, "TimeSpan": 50}

        self.asset_6 = {"VulnerabilityFunction": "ID", "AssetValue": 178.47}

        # deleting keys in kvs
        kvs.get_client(binary=False).flushall()
        
        # store the vulnerability function
        vulnerability.write_vuln_curves_to_kvs(self.job_id,
                {"ID": self.vuln_function_2.to_json()})
        
        # store the gmfs
        self._store_gmfs(self.gmfs_1, 1, 1)
        self._store_gmfs(self.gmfs_2, 1, 2)
        self._store_gmfs(self.gmfs_3, 1, 3)
        self._store_gmfs(self.gmfs_4, 1, 4)
        self._store_gmfs(self.gmfs_5, 1, 5)
        self._store_gmfs(self.gmfs_6, 1, 6)

        # store the assets
        self._store_asset(self.asset_1, 1, 1)
        self._store_asset(self.asset_2, 1, 2)
        self._store_asset(self.asset_3, 1, 3)
        self._store_asset(self.asset_4, 1, 4)
        self._store_asset(self.asset_5, 1, 5)
        self._store_asset(self.asset_6, 1, 6)

    def _store_asset(self, asset, row, column):
        key = kvs.tokens.asset_key(self.job_id, row, column)
        kvs.set_value_json_encoded(key, asset)

    def _store_gmfs(self, gmfs, row, column):
        key = kvs.generate_product_key(self.job_id,
                kvs.tokens.GMF_KEY_TOKEN, row, column)
        
        kvs.set_value_json_encoded(key, gmfs)

    def test_an_empty_function_produces_an_empty_set(self):
        self.assertEqual(0, prob._compute_loss_ratios(
                shapes.EMPTY_CURVE, self.gmfs).size)

    def test_an_empty_gmfs_produces_an_empty_set(self):
        self.assertEqual(0, prob._compute_loss_ratios(
                self.vuln_function_1, {"IMLs": ()}).size)

    def test_loss_ratios_boundaries(self):
        # loss ratio is zero if the gmf iml is below the minimum iml
        # defined by the function min iml in this case is 0.01
        self.assertTrue(numpy.allclose(numpy.array([0.0, 0.0, 0.0]),
                prob._compute_loss_ratios(self.vuln_function_1,
                {"IMLs": (0.0001, 0.0002, 0.0003)})))

        # loss ratio is equal to the maximum iml defined by the
        # function is greater than that max iml in this case is 0.52
        self.assertTrue(numpy.allclose(numpy.array([0.52, 0.52]),
                prob._compute_loss_ratios(self.vuln_function_1,
                {"IMLs": (0.525, 0.53)})))

    def test_loss_ratios_computation_using_gmfs(self):
        # manually computed values by Vitor Silva
        expected_loss_ratios = numpy.array([0.0605584000000000,
                0.273100266666667,
                0.0958560000000000,	0.0184384000000000, 0.270366933333333, 0.0,
                0.0252480000000000, 0.0795669333333333,
                0.0529024000000000, 0.0,
                0.0154928000000000, 0.00222080000000000,
                0.0109232000000000, 0.0,
                0.0, 0.0, 0.0175088000000000, 0.0230517333333333,
                0.00300480000000000,
                0.0, 0.0475973333333333, 0.0, 0.00794400000000000,
                0.00213120000000000, 0.0, 0.0172848000000000,
                0.00908640000000000,
                0.0365850666666667, 0.0, 0.0, 0.0238096000000000,
                0.0, 0.0, 0.0,
                0.0, 0.00782080000000000, 0.0115952000000000,
                0.0, 0.0, 0.0, 
                0.0, 0.0619504000000000, 0.0, 0.0118976000000000,
                0.0329968000000000,
                0.0, 0.00245600000000000, 0.0, 0.0, 0.0,
                0.0, 0.0114608000000000,
                0.00217600000000000, 0.0131856000000000,
                0.0, 0.0, 0.186080000000000,
                0.0, 0.00413600000000000, 0.0196480000000000,
                0.104992000000000, 0.0,
                0.0, 0.00498720000000000,	0.0, 0.0, 0.0,
                0.00612960000000000, 0.0,
                0.0450453333333333,	0.0143728000000000,
                0.0, 0.00546880000000000,
                0.0, 0.0, 0.0, 0.00838080000000000,
                0.0, 0.00201920000000000, 0.0,
                0.0112816000000000, 0.0110128000000000,
                0.106928000000000, 0.0,
                0.0, 0.0113376000000000, 0.0, 0.0118080000000000, 0.0,
                0.427215466666667, 0.00366560000000000,
                0.0, 0.161776000000000,
                0.0212384000000000, 0.0107216000000000,
                0.0, 0.00392320000000000,
                0.0, 0.0697610666666667, 0.0, 0.00906400000000000, 0.0, 0.0,
                0.0455712000000000, 0.0,
                0.00508800000000000, 0.00278080000000000,
                0.0136896000000000, 0.0, 0.0, 0.0118752000000000, 0.0,
                0.0925280000000000, 0.0458960000000000, 0.00676800000000000,
                0.0, 0.0, 0.00438240000000000, 0.0, 0.0232218666666667, 0.0,
                0.00530080000000000, 0.0, 0.0, 0.0, 0.0, 0.00953440000000000,
                0.0, 0.0, 0.0268101333333333, 0.0369098666666667, 0.0,
                0.00125760000000000, 0.0, 0.0, 0.0, 0.0, 0.0, 0.0,
                0.290899733333333, 0.0, 0.0, 0.0, 0.0, 0.0348064000000000,
                0.0279392000000000, 0.00296000000000000, 0.0171504000000000,
                0.0147760000000000,	0.0,
                0.00870560000000000, 0.00627520000000000,
                0.0, 0.00522240000000000, 0.00293760000000000, 0.0, 0.0, 0.0,
                0.0259749333333333, 0.0101504000000000,
                0.00326240000000000, 0.0,
                0.00804480000000000, 0.0, 0.0216528000000000, 0.0, 0.0, 0.0,
                0.0578208000000000, 0.0939840000000000,
                0.0, 0.0345898666666667,
                0.0106544000000000, 0.00313920000000000,
                0.0, 0.0, 0.00164960000000000,
                0.0238405333333333, 0.0,
                0.0238714666666667, 0.0189648000000000,
                0.0162320000000000, 0.0, 0.0,
                0.0293466666666667, 0.0142608000000000,
                0.0, 0.00179520000000000,
                0.0119984000000000, 0.0, 0.0, 0.0, 0.0,
                0.0501648000000000, 0.00209760000000000, 0.00503200000000000,
                0.00150400000000000, 0.0, 0.146192000000000,
                0.0, 0.00325120000000000,
                0.0, 0.0, 0.0344970666666667, 0.0, 0.0, 0.00879520000000000,
                0.0146976000000000, 0.00306080000000000,
                0.0, 0.0, 0.00158240000000000,
                0.0810400000000000, 0.0,
                0.00307200000000000, 0.0199728000000000])

        # the length of the result is the length of the gmf
        self.assertTrue(numpy.allclose(expected_loss_ratios,
                prob._compute_loss_ratios(self.vuln_function_1, self.gmfs)))

    def test_loss_ratios_range_generation(self):
        loss_ratios = numpy.array([0.0, 2.0])
        expected_range = numpy.array([0.0, 0.5, 1.0, 1.5, 2.0])

        self.assertTrue(numpy.allclose(expected_range,
                prob._compute_loss_ratios_range(loss_ratios, 5),
                atol=0.0001))

    def test_builds_the_cumulative_histogram(self):
        loss_ratios = prob._compute_loss_ratios(self.vuln_function_1, self.gmfs)
        loss_ratios_range = prob._compute_loss_ratios_range(loss_ratios)
        
        self.assertTrue(numpy.allclose(self.cum_histogram,
                prob._compute_cumulative_histogram(
                loss_ratios, loss_ratios_range)))

    def test_computes_the_rates_of_exceedance(self):
        expected_rates = numpy.array([0.12444444, 0.05111111, 0.02888889,
                0.02, 0.01555556, 0.01333333, 0.00888889, 0.00777778,
                0.00777778, 0.00666667, 0.00555556, 0.00444444,
                0.00444444, 0.00444444, 0.00444444, 0.00444444, 0.00222222,
                0.00111111, 0.00111111, 0.00111111, 0.00111111,
                0.00111111, 0.00111111, 0.00111111])

        self.assertTrue(numpy.allclose(expected_rates,
                prob._compute_rates_of_exceedance(
                self.cum_histogram, self.gmfs["TSES"]), atol=0.01))

    def test_TSES_is_not_supposed_to_be_zero_or_less(self):
        self.assertRaises(ValueError, prob._compute_rates_of_exceedance,
                self.cum_histogram, 0.0)
        
        self.assertRaises(ValueError, prob._compute_rates_of_exceedance,
                self.cum_histogram, -10.0)

    def test_computes_probs_of_exceedance(self):
        expected_probs = [0.99801517, 0.92235092, 0.76412292, 0.63212056,
                0.54057418, 0.48658288, 0.35881961, 0.32219042, 0.32219042,
                0.28346869, 0.24253487, 0.1992626, 0.1992626, 0.1992626,
                0.1992626, 0.1992626, 0.10516068, 0.05404053, 0.05404053,
                0.05404053, 0.05404053, 0.05404053, 0.05404053, 0.05404053]

        self.assertTrue(numpy.allclose(expected_probs, 
                prob._compute_probs_of_exceedance(
                prob._compute_rates_of_exceedance(
                self.cum_histogram, self.gmfs["TSES"]),
                self.gmfs["TimeSpan"]), atol=0.0001))

    def test_computes_the_loss_ratio_curve(self):
        # manually computed results from V. Silva
        expected_curve = shapes.Curve([(0.085255, 0.988891),
                (0.255765, 0.82622606), (0.426275, 0.77686984),
                (0.596785, 0.52763345), (0.767295, 0.39346934)])

        self.assertEqual(expected_curve, prob.compute_loss_ratio_curve(
                self.vuln_function_2, self.gmfs_1, 6))

        expected_curve = shapes.Curve([(0.0935225, 0.99326205),
                (0.2640675, 0.917915), (0.4346125, 0.77686984),
                (0.6051575, 0.52763345), (0.7757025, 0.22119922)])

        self.assertEqual(expected_curve, prob.compute_loss_ratio_curve(
                self.vuln_function_2, self.gmfs_2, 6))

        expected_curve = shapes.Curve([(0.1047, 0.99326205),
                (0.2584, 0.89460078), (0.4121, 0.63212056),
                (0.5658, 0.39346934), (0.7195, 0.39346934)])

        self.assertEqual(expected_curve, prob.compute_loss_ratio_curve(
                self.vuln_function_2, self.gmfs_3, 6))

        expected_curve = shapes.Curve([(0.09012, 0.99326205),
                (0.25551, 0.93607214), (0.4209, 0.77686984),
                (0.58629, 0.52763345), (0.75168, 0.39346934)])

        self.assertEqual(expected_curve, prob.compute_loss_ratio_curve(
                self.vuln_function_2, self.gmfs_4, 6))

        expected_curve = shapes.Curve([(0.08089, 0.99326205),
                (0.23872, 0.95021293), (0.39655, 0.7134952),
                (0.55438, 0.52763345), (0.71221, 0.39346934)])

        self.assertEqual(expected_curve, prob.compute_loss_ratio_curve(
                self.vuln_function_2, self.gmfs_5, 6))

        expected_curve = shapes.Curve([(0.0717025, 0.99326205),
                (0.2128575, 0.917915), (0.3540125, 0.82622606),
                (0.4951675, 0.77686984), (0.6363225, 0.39346934)])

        self.assertEqual(expected_curve, prob.compute_loss_ratio_curve(
                self.vuln_function_2, self.gmfs_6, 6))

    def test_with_not_earthquakes_we_have_an_empty_curve(self):
        gmfs = dict(self.gmfs)
        gmfs["IMLs"] = ()

        curve = prob.compute_loss_ratio_curve(self.vuln_function_1, gmfs)
        self.assertEqual(shapes.EMPTY_CURVE, curve)

    def test_with_no_ground_motion_the_curve_degenerates_to_a_single_point(self):
        gmfs = {"IMLs": (0.0, 0.0, 0.0, 0.0, 0.0, 0.0, 0.0, 0.0, 0.0, 0.0),
                "TSES": 900, "TimeSpan": 50}

        # sounds like a curve, but it's a point :-)
        expected_curve = shapes.Curve([
                (0.0, 0.0), (0.0, 0.0), (0.0, 0.0),
                (0.0, 0.0), (0.0, 0.0), (0.0, 0.0),
                (0.0, 0.0), (0.0, 0.0), (0.0, 0.0),
                (0.0, 0.0), (0.0, 0.0), (0.0, 0.0),
                (0.0, 0.0), (0.0, 0.0), (0.0, 0.0),
                (0.0, 0.0), (0.0, 0.0), (0.0, 0.0),
                (0.0, 0.0), (0.0, 0.0), (0.0, 0.0),
                (0.0, 0.0), (0.0, 0.0), (0.0, 0.0)])

        self.assertEqual(expected_curve, prob.compute_loss_ratio_curve(
                self.vuln_function_1, gmfs))

    def test_an_empty_distribution_produces_an_empty_aggregate_curve(self):
        self.assertEqual(shapes.EMPTY_CURVE,
                prob.AggregateLossCurve({}).compute())

    def test_computes_the_aggregate_loss_curve(self):
        vuln_functions = {"ID": self.vuln_function_2}

        aggregate_curve = prob.AggregateLossCurve(vuln_functions)
        aggregate_curve.append(self.gmfs_1, self.asset_1)
        aggregate_curve.append(self.gmfs_2, self.asset_2)
        aggregate_curve.append(self.gmfs_3, self.asset_3)
        aggregate_curve.append(self.gmfs_4, self.asset_4)
        aggregate_curve.append(self.gmfs_5, self.asset_5)
        aggregate_curve.append(self.gmfs_6, self.asset_6)

        expected_losses = numpy.array((7.2636, 57.9264, 187.4893, 66.9082,
                47.0280, 248.7796, 23.2329, 121.3514, 177.4167, 259.2902,
                77.7080, 127.7417, 18.9470, 339.5774, 151.1763, 6.1881,
                71.9168, 97.9514, 56.4720, 11.6513))

        self.assertTrue(numpy.allclose(
                expected_losses, aggregate_curve.losses))
        
        expected_curve = shapes.Curve([(39.52702042, 0.99326205),
                (106.20489077, 0.917915), (172.88276113, 0.77686984),
                (239.56063147, 0.52763345), (306.23850182, 0.22119922)])

        self.assertEqual(expected_curve, aggregate_curve.compute(6))

    def test_no_distribution_without_gmfs(self):
        aggregate_curve = prob.AggregateLossCurve({})
        self.assertEqual(0, aggregate_curve.losses.size)

    def test_tses_parameter_must_be_congruent(self):
        aggregate_curve = prob.AggregateLossCurve(
                {"ID": shapes.EMPTY_VULN_FUNCTION})

        asset = {"VulnerabilityFunction": "ID", "AssetValue": 1.0}

        aggregate_curve.append({"TSES": 1, "TimeSpan": 1, "IMLs": ()}, asset)

        self.assertRaises(AssertionError,
                aggregate_curve.append, {
                "TSES": 2, "TimeSpan": 1, "IMLs": ()}, asset)

    def test_time_span_parameter_must_be_congruent(self):
        aggregate_curve = prob.AggregateLossCurve(
                {"ID": shapes.EMPTY_VULN_FUNCTION})

        asset = {"VulnerabilityFunction": "ID", "AssetValue": 1.0}

        aggregate_curve.append({"TSES": 1, "TimeSpan": 1, "IMLs": ()}, asset)

        self.assertRaises(AssertionError,
                aggregate_curve.append, {
                "TSES": 1, "TimeSpan": 2, "IMLs": ()}, asset)

    def test_gmfs_length_must_be_congruent(self):
        aggregate_curve = prob.AggregateLossCurve(
                {"ID": shapes.EMPTY_VULN_FUNCTION})

        asset = {"VulnerabilityFunction": "ID", "AssetValue": 1.0}
        
        aggregate_curve.append({
                "IMLs": (), "TSES": 1, "TimeSpan": 1}, asset)

        self.assertRaises(AssertionError,
                aggregate_curve.append, {
                "IMLs": (1.0,), "TSES": 1, "TimeSpan": 1}, asset)

    def test_from_kvs_gets_the_vuln_functions_from_kvs(self):
        # we have just self.vuln_function_2 stored in kvs
        aggregate_curve = prob.AggregateLossCurve.from_kvs(self.job_id);

        self.assertEqual(self.vuln_function_2,
                aggregate_curve.vuln_model["ID"])

    def test_from_kvs_gets_all_the_gmfs_from_kvs(self):
        # we have 6 gmfs stored in kvs
        aggregate_curve = prob.AggregateLossCurve.from_kvs(self.job_id)
        self.assertEqual(6, len(aggregate_curve.distribution))

    def test_from_kvs_gets_all_the_related_sites(self):
        expected_curve = shapes.Curve([(39.52702042, 0.99326205),
                (106.20489077, 0.917915), (172.88276113, 0.77686984),
                (239.56063147, 0.52763345), (306.23850182, 0.22119922)])

        # result is correct, so we are getting the correct assets
        aggregate_curve = prob.AggregateLossCurve.from_kvs(self.job_id)
        self.assertEqual(expected_curve, aggregate_curve.compute(6))


class ClassicalPSHABasedTestCase(unittest.TestCase):

    def setUp(self):
        self.empty_vuln_code = "EMPTY"
        self.vuln_curve_code_test = "TEST"
        
        self.job_id = kvs.generate_random_id()

<<<<<<< HEAD
        self.vuln_curve_code_test = "TEST"
        vuln_curve_test = shapes.VulnerabilityFunction(
                [(5.0, (0.25, 0.5)), (6.0, (0.4, 0.4)), (7.0, (0.6, 0.3))])

        self.vulnerability_curves = vulnerability.register_vuln_curves(
                {self.vuln_curve_code_test: vuln_curve_test.to_json(),
                vulnerability.EMPTY_CODE:
                shapes.EMPTY_VULN_FUNCTION.to_json()}, self.job_id)
=======
        vuln_curve_test = shapes.Curve([(5.0, (0.25, 0.5)),
                (6.0, (0.4, 0.4)), (7.0, (0.6, 0.3))])

        # delete all the server side cached data
        kvs.flush()
>>>>>>> 267d9d70

        self.vulnerability_curves = {
                self.vuln_curve_code_test: vuln_curve_test.to_json(),
                self.empty_vuln_code: shapes.EMPTY_CURVE.to_json()}

        kvs.set_value_json_encoded(kvs.tokens.vuln_key(
                self.job_id), self.vulnerability_curves)

    def test_empty_loss_curve(self):
        self.assertEqual(common.compute_loss_curve(shapes.EMPTY_CURVE, None),
                shapes.EMPTY_CURVE)

    def test_a_loss_curve_is_not_defined_when_the_asset_is_invalid(self):
        self.assertEqual(common.compute_loss_curve(
                shapes.Curve([(0.1, 1.0), (0.2, 2.0), (0.3, 3.0)]),
                INVALID_ASSET_VALUE),
                shapes.EMPTY_CURVE)

    def test_loss_curve_computation(self):
        loss_ratio_curve = shapes.Curve([(0.1, 1.0), (0.2, 2.0), (0.3, 3.0)])
        loss_curve = common.compute_loss_curve(loss_ratio_curve, ASSET_VALUE)

        self.assertEqual(shapes.Curve([(0.1 * ASSET_VALUE, 1.0),
                (0.2 * ASSET_VALUE, 2.0), (0.3 * ASSET_VALUE, 3.0)]),
                loss_curve)

    @test.skipit
    def test_empty_lrem_po(self):
        self.assertEqual(0, psha._compute_lrem_po(
                shapes.EMPTY_VULN_FUNCTION, [], None).size)

    def test_lrem_po_computation(self):
        hazard_curve = shapes.Curve([
              (0.01, 0.99), (0.08, 0.96),
              (0.17, 0.89), (0.26, 0.82),
              (0.36, 0.70), (0.55, 0.40),
              (0.70, 0.01)])

        psha.STEPS_PER_INTERVAL=2
        vuln_function = shapes.VulnerabilityFunction([(0.1, (0.05, 0.5)),
              (0.2, (0.08, 0.3)), (0.4, (0.2, 0.2)), (0.6, (0.4, 0.1))])

        lrem = psha._compute_lrem(vuln_function)

        lrem_po = psha._compute_lrem_po(
                vuln_function, 
                lrem, hazard_curve)


        psha.STEPS_PER_INTERVAL=5
        self.assertTrue(numpy.allclose(0.07, lrem_po[0][0], atol=0.005))
        self.assertTrue(numpy.allclose(0.06, lrem_po[1][0], atol=0.005))
        self.assertTrue(numpy.allclose(0.13, lrem_po[0][1], atol=0.005))
        self.assertTrue(numpy.allclose(0.47, lrem_po[5][3], atol=0.005))
        self.assertTrue(numpy.allclose(0.23, lrem_po[8][3], atol=0.005))
        self.assertTrue(numpy.allclose(0.0, lrem_po[10][0], atol=0.005))

    def test_pes_from_imls(self):
        hazard_curve = shapes.Curve([
              (0.01, 0.99), (0.08, 0.96),
              (0.17, 0.89), (0.26, 0.82),
              (0.36, 0.70), (0.55, 0.40),
              (0.70, 0.01)])

        expected_pes = [0.9729, 0.9056, 0.7720, 0.4789, 0.0100]

        imls = [0.05, 0.15, 0.3, 0.5, 0.7]

        self.assertTrue(numpy.allclose(numpy.array(expected_pes),
              psha._compute_pes_from_imls(hazard_curve, imls),
              atol=0.00005))


    def test_pes_to_pos(self):
        hazard_curve = shapes.Curve([
              (0.01, 0.99), (0.08, 0.96),
              (0.17, 0.89), (0.26, 0.82),
              (0.36, 0.70), (0.55, 0.40),
              (0.70, 0.01)])
        expected_pos = [0.0673, 0.1336, 0.2931, 0.4689]
        pes = [0.05,0.15,0.3,0.5,0.7]
        self.assertTrue(numpy.allclose(expected_pos,
                            psha._convert_pes_to_pos(hazard_curve, pes),
                            atol=0.00005))

    def test_bin_width_from_imls(self):
        vuln_function = shapes.VulnerabilityFunction(
                        [(0.1,0.05), (0.2,0.08),(0.4,0.2),(0.6,0.4)])
        expected_steps = [0.05, 0.15, 0.3, 0.5, 0.7]
        self.assertTrue(numpy.allclose(expected_steps,
                        psha._compute_imls(vuln_function)))




    @test.skipit
    def test_empty_loss_ratio_curve(self):
        self.assertEqual(shapes.EMPTY_CURVE,
                psha.compute_loss_ratio_curve(
                shapes.EMPTY_VULN_FUNCTION, None))

    def test_end_to_end(self):
        # manually computed values by Vitor Silva
        psha.STEPS_PER_INTERVAL=2
        hazard_curve = shapes.Curve([
              (0.01, 0.99), (0.08, 0.96),
              (0.17, 0.89), (0.26, 0.82),
              (0.36, 0.70), (0.55, 0.40),
              (0.70, 0.01)])
        vuln_function = shapes.VulnerabilityFunction([(0.1, (0.05, 0.5)),
              (0.2, (0.08, 0.3)), (0.4, (0.2, 0.2)), (0.6, (0.4, 0.1))])


        loss_ratio_curve = psha.compute_loss_ratio_curve(vuln_function, hazard_curve)


        lr_curve_expected = shapes.Curve([(0.0, 0.96),
                (0.025, 0.96), (0.05, 0.91), (0.065,  0.87),
                (0.08, 0.83), (0.14, 0.75), (0.2,  0.60),
                (0.3, 0.47), (0.4, 0.23), (0.7,  0.00),
                (1.0, 0.00)])

        psha.STEPS_PER_INTERVAL=5
        for x_value in lr_curve_expected.abscissae:
            self.assertTrue(numpy.allclose(lr_curve_expected.ordinate_for(x_value),
                    loss_ratio_curve.ordinate_for(x_value), atol=0.005))

    def test_empty_lrem(self):
<<<<<<< HEAD
        self.assertEqual(0, psha._compute_lrem(
                shapes.VulnerabilityFunction.from_json(
                self.vulnerability_curves[vulnerability.EMPTY_CODE]),
                shapes.EMPTY_CURVE).size)
=======
        self.assertEqual([None], psha._compute_lrem(
            shapes.Curve.from_json(self.vulnerability_curves[
            self.empty_vuln_code]), shapes.EMPTY_CURVE))
>>>>>>> 267d9d70

    def test_splits_single_interval_with_no_steps_between(self):
        self.assertTrue(numpy.allclose(numpy.array([1.0, 2.0]),
                psha._split_loss_ratios([1.0, 2.0], 1)))

    def test_splits_single_interval_with_a_step_between(self):
        self.assertTrue(numpy.allclose(numpy.array([1.0, 1.5, 2.0]),
                psha._split_loss_ratios([1.0, 2.0], 2)))

    def test_splits_single_interval_with_steps_between(self):
        self.assertTrue(numpy.allclose(numpy.array(
                [1.0, 1.25, 1.50, 1.75, 2.0]),
                psha._split_loss_ratios([1.0, 2.0], 4)))

    def test_splits_multiple_intervals_with_a_step_between(self):
        self.assertTrue(numpy.allclose(numpy.array(
                [1.0, 1.5, 2.0, 2.5, 3.0]),
                psha._split_loss_ratios([1.0, 2.0, 3.0], steps=2)))

    def test_splits_multiple_intervals_with_steps_between(self):
        self.assertTrue(numpy.allclose(numpy.array(
                [1.0, 1.25, 1.5, 1.75, 2.0, 2.25, 2.5, 2.75, 3.0]),
                psha._split_loss_ratios([1.0, 2.0, 3.0], 4)))

    def test_splits_with_real_values_from_turkey(self):
        loss_ratios = [0.0, 1.96E-15, 2.53E-12, 8.00E-10, 8.31E-08, 3.52E-06,
                7.16E-05, 7.96E-04, 5.37E-03, 2.39E-02, 7.51E-02, 1.77E-01]

        result =  [0.0, 3.9199999999999996e-16,
                7.8399999999999992e-16,
                1.1759999999999998e-15, 1.5679999999999998e-15,
                1.9599999999999999e-15, 5.0756799999999998e-13,
                1.0131759999999998e-12, 1.5187839999999998e-12,
                2.024392e-12, 2.5299999999999999e-12,
                1.6202400000000001e-10,
                3.2151800000000003e-10, 4.8101199999999999e-10,
                6.4050600000000006e-10, 8.0000000000000003e-10,
                1.726e-08, 3.372e-08, 5.0179999999999997e-08,
                6.6639999999999993e-08, 8.3099999999999996e-08,
                7.7048000000000005e-07, 1.4578600000000002e-06,
                2.1452400000000005e-06, 2.8326200000000003e-06,
                3.5200000000000002e-06, 1.7136000000000003e-05,
                3.0752000000000006e-05, 4.4368000000000013e-05,
                5.7984000000000013e-05, 7.1600000000000006e-05,
                0.00021648000000000001, 0.00036136000000000002,
                0.00050624000000000003, 0.00065112000000000004,
                0.00079600000000000005, 0.0017108000000000002,
                0.0026256000000000001, 0.0035404, 0.0044552000000000003,
                0.0053699999999999998, 0.0090760000000000007, 0.012782,
                0.016487999999999999, 0.020194, 0.023900000000000001,
                0.034140000000000004, 0.044380000000000003,
                0.054620000000000002, 0.064860000000000001, 0.0751,
                0.095479999999999995, 0.11585999999999999, 0.13624,
                0.15661999999999998, 0.17699999999999999]

        self.assertTrue(numpy.allclose(numpy.array(result),
                psha._split_loss_ratios(loss_ratios)))

    def test_splits_with_real_values_from_taiwan(self):
        loss_ratios = [0.0, 1.877E-20, 8.485E-17, 8.427E-14,
                2.495E-11, 2.769E-09, 1.372E-07, 3.481E-06,
                5.042E-05, 4.550E-04, 2.749E-03, 1.181E-02]

        # testing just the length of the result
        self.assertEqual(56, len(psha._split_loss_ratios(loss_ratios)))

    # TODO (bw): Should we check also if the curve has no values?
    def test_ratio_is_zero_if_probability_is_out_of_bounds(self):
        loss_curve = shapes.Curve([(0.21, 0.131), (0.24, 0.108),
                (0.27, 0.089), (0.30, 0.066)])

        self.assertEqual(0.0,
                common.compute_conditional_loss(loss_curve, 0.050))

        self.assertEqual(0.0,
                common.compute_conditional_loss(loss_curve, 0.200))        

    def test_conditional_loss_computation(self):
        loss_curve = shapes.Curve([(0.21, 0.131), (0.24, 0.108),
                (0.27, 0.089), (0.30, 0.066)])

        self.assertAlmostEqual(0.2526, common.compute_conditional_loss(
                loss_curve, 0.100), 4)

    def test_loss_ratio_pe_mid_curve_computation(self):
        loss_ratio_curve = shapes.Curve([(0, 0.3460), (0.06, 0.12),
                (0.12, 0.057), (0.18, 0.04),
                (0.24, 0.019), (0.3, 0.009), (0.45, 0)])

        expected_curve = shapes.Curve([(0.0300, 0.2330), (0.0900, 0.0885),
                (0.1500, 0.0485), (0.2100, 0.0295),
                (0.2700, 0.0140), (0.3750, 0.0045)])

        self.assertEqual(expected_curve,
                common._compute_mid_mean_pe(loss_ratio_curve))

    def test_loss_ratio_po_computation(self):
        loss_ratio_pe_mid_curve = shapes.Curve([(0.0300, 0.2330), 
                (0.0900, 0.0885), (0.1500, 0.0485), (0.2100, 0.0295), 
                (0.2700, 0.0140), (0.3750, 0.0045)])

        expected_curve = shapes.Curve([(0.0600, 0.1445),
                (0.1200, 0.0400), (0.1800, 0.0190), (0.2400, 0.0155), 
                (0.3225, 0.0095)])

        self.assertEqual(expected_curve,
                common._compute_mid_po(loss_ratio_pe_mid_curve))

    def test_mean_loss_ratio_computation(self):
        loss_ratio_curve = shapes.Curve([(0, 0.3460), (0.06, 0.12),
                (0.12, 0.057), (0.18, 0.04),
                (0.24, 0.019), (0.3, 0.009), (0.45, 0)])

# TODO (ac): Check the difference between 0.023305 and 0.023673
        self.assertAlmostEqual(0.023305,
                common.compute_mean_loss(loss_ratio_curve), 3)


class AggregateLossCurveMixinTestCase(unittest.TestCase):
    
    def setUp(self):
        self.job_id = 1234
        
        self.params = {}
        self.params["OUTPUT_DIR"] = test.OUTPUT_DIR
        self.params["AGGREGATE_LOSS_CURVE"] = 1

        self.engine = job.Job(self.params,  self.job_id, ".")

        # deleting old file
        self._delete_test_file()
    
    def tearDown(self):
        self._delete_test_file()

    def _delete_test_file(self):
        try:
            os.remove(os.path.join(test.OUTPUT_DIR, 
                    aggregate.filename(self.job_id)))
        except OSError:
            pass
    
    def _execute_mixin(self):
        with job.Mixin(self.engine, aggregate.AggregateLossCurveMixin):
            self.engine.execute()
    
    def test_curve_to_plot_interface_translation(self):
        curve = shapes.Curve([(0.1, 1.0), (0.2, 2.0)])
        
        expected_data = {}
        expected_data["AggregateLossCurve"] = {}
        expected_data["AggregateLossCurve"]["abscissa"] = (0.1, 0.2)
        expected_data["AggregateLossCurve"]["ordinate"] = (1.0, 2.0)
        expected_data["AggregateLossCurve"]["abscissa_property"] = "Loss"
        expected_data["AggregateLossCurve"]["ordinate_property"] = "PoE"
        expected_data["AggregateLossCurve"] \
                ["curve_title"] = "Aggregate Loss Curve"

        self.assertEqual(expected_data, aggregate.for_plotting(curve))

    def test_plots_the_aggregate_curve(self):
        self._execute_mixin()
        self._assert_plot_is_produced()

    def test_plots_the_aggregate_curve_only_if_specified(self):
        del(self.params["AGGREGATE_LOSS_CURVE"])

        self._execute_mixin()
        self._assert_plot_is_not_produced()

    def _assert_plot_is_not_produced(self):
        self.assertFalse(os.path.exists(
                os.path.join(test.OUTPUT_DIR,
                aggregate.filename(self.job_id))))

    def _assert_plot_is_produced(self):
        self.assertTrue(os.path.exists(
                os.path.join(test.OUTPUT_DIR,
                aggregate.filename(self.job_id))))


# LOSS_XML_OUTPUT_FILE = 'loss-curves.xml'
# LOSS_RATIO_XML_OUTPUT_FILE = 'loss-ratio-curves.xml'
# EXPOSURE_INPUT_FILE = 'FakeExposurePortfolio.xml'
# VULNERABILITY_INPUT_FILE = 'VulnerabilityModelFile-jobber-test.xml'
#
# JOB_ID = 1
# BLOCK_ID = 1
# SITE = shapes.Site(1.0, 1.0)
#
# class ProbabilisticEventBasedCalculatorTestCase(unittest.TestCase):
#     
#     def setUp(self):
#         self.kvs_client = kvs.get_client(binary=False)
#         self.calculator = engines.ProbabilisticEventBasedCalculator(JOB_ID, BLOCK_ID)
# 
#         self.key_exposure = kvs.generate_product_key(JOB_ID,
#             risk.EXPOSURE_KEY_TOKEN, BLOCK_ID, SITE)
# 
#         self.key_gmf = kvs.generate_product_key(JOB_ID,
#             risk.GMF_KEY_TOKEN, BLOCK_ID, SITE)
# 
#         # delete old keys
#         self.kvs_client.delete(self.key_exposure)
#         self.kvs_client.delete(kvs.generate_job_key(JOB_ID))
#         self.kvs_client.delete(self.key_gmf)
# 
#     def tearDown(self):
#         kvs.get_client().flushdb()
#     
#     def test_no_loss_curve_with_no_asset_value(self):
#         self.assertEqual(None, self.calculator.compute_loss_curve(
#                 SITE, shapes.EMPTY_CURVE))
#     
#     def test_computes_the_loss_curve(self):
#         kvs.set_value_json_encoded(self.key_exposure, {"AssetValue": 5.0})
# 
#         loss_ratio_curve = shapes.Curve([(0.1, 1.0), (0.2, 2.0)])
#         
#         self.assertEqual(shapes.Curve([(0.5, 1.0), (1.0, 2.0)]), 
#                 self.calculator.compute_loss_curve(SITE, loss_ratio_curve))
#         
#     def test_computes_the_loss_ratio_curve(self):
#         # saving in kvs the vuln function
#         vuln_curve = self.vuln_function = shapes.Curve([
#                 (0.01, (0.001, 1.00)), (0.04, (0.022, 1.0)), 
#                 (0.07, (0.051, 1.0)), (0.10, (0.080, 1.0)),
#                 (0.12, (0.100, 1.0)), (0.22, (0.200, 1.0)),
#                 (0.37, (0.405, 1.0)), (0.52, (0.700, 1.0))])
#         
#         # ugly, it shouldn't take the json format
#         vulnerability.write_vuln_curves_to_kvs(JOB_ID,
#             {"Type1": vuln_curve.to_json()})
#         
#         # recreate the calculator to get the vuln function
#         calculator = engines.ProbabilisticEventBasedCalculator(JOB_ID, BLOCK_ID)
#         
#         # saving the exposure
#         kvs.set_value_json_encoded(self.key_exposure, 
#             {"AssetValue": 5.0, "VulnerabilityFunction": "Type1"})
#         
#         # saving the ground motion field
#         kvs.set_value_json_encoded(self.key_gmf, GMF)
#         
#         # manually computed curve
#         expected_curve = shapes.Curve([
#                 (0.014583333333333332, 0.99999385578764666),
#                 (0.043749999999999997, 0.82133133505033484),
#                 (0.072916666666666657, 0.61110443601077713),
#                 (0.10208333333333333, 0.48658288096740798),
#                 (0.13124999999999998, 0.32219042199454972),
#                 (0.16041666666666665, 0.32219042199454972),
#                 (0.18958333333333333, 0.24253487160303355),
#                 (0.21874999999999997, 0.19926259708319194),
#                 (0.24791666666666662, 0.19926259708319194),
#                 (0.27708333333333329, 0.19926259708319194),
#                 (0.30624999999999997, 0.054040531093234589),
#                 (0.33541666666666664, 0.054040531093234589),
#                 (0.36458333333333331, 0.054040531093234589),
#                 (0.39374999999999993, 0.054040531093234589),
#                 (0.42291666666666661, 0.054040531093234589),
#                 (0.45208333333333328, 0.0), (0.48124999999999996, 0.0),
#                 (0.5395833333333333, 0.0), (0.59791666666666665, 0.0),
#                 (0.51041666666666663, 0.0), (0.56874999999999987, 0.0),
#                 (0.62708333333333321, 0.0), (0.65625, 0.0),
#                 (0.68541666666666656, 0.0)])
#         
#         self.assertEqual(expected_curve, calculator.compute_loss_ratio_curve(SITE))
# 
# 
# 
# 
# class RiskEngineTestCase(unittest.TestCase):
#     """Basic unit tests of the Risk Engine"""
# 
#     def test_loss_map_generation(self):
#         # get grid of columns and rows from region of coordinates
#         loss_map_region = shapes.Region.from_coordinates(
#             [(10, 20), (20, 20), (20, 10), (10, 10)])
#         loss_map_region.cell_size = 1.0
# 
#         # Fill the region up with loss curve sites
#         loss_curves = {}
#         for site in loss_map_region:
#             loss_curves[site] = shapes.Curve([
#                 ('0.0', 0.24105392741891271), 
#                 ('1280.0', 0.23487103910274165), 
#                 ('2560.0', 0.22617525423987336), 
#                 ('3840.0', 0.21487350918336773), 
#                 ('5120.0', 0.20130828974113113), 
#                 ('6400.0', 0.18625699583339819), 
#                 ('8320.0', 0.16321642950263798), 
#                 ('10240.0', 0.14256493660395209), 
#                 ('12160.0', 0.12605402369513649), 
#                 ('14080.0', 0.11348740908284834), 
#                 ('16000.0', 0.103636128778507), 
#                 ('21120.0', 0.083400493736596762), 
#                 ('26240.0', 0.068748634724073318), 
#                 ('31360.0', 0.059270296098829112), 
#                 ('36480.0', 0.052738173061141945), 
#                 ('41600.0', 0.047128144517224253), 
#                 ('49280.0', 0.039134392774233986), 
#                 ('56960.0', 0.032054271427490524), 
#                 ('64640.0', 0.026430436298219544), 
#                 ('72320.0', 0.022204123970325802), 
#                 ('80000.0', 0.018955490690565201), 
#                 ('90240.0', 0.01546384521034673), 
#                 ('100480.0', 0.01253420544337625), 
#                 ('110720.0', 0.010091272074791734), 
#                 ('120960.0', 0.0081287946107584975), 
#                 ('131200.0', 0.0065806376555058105), 
#                 ('140160.0', 0.0054838330271587809), 
#                 ('149120.0', 0.0045616733509618087), 
#                 ('158080.0', 0.0037723441973124923), 
#                 ('167040.0', 0.0030934392072837253), 
#                 ('176000.0', 0.0025140588978909578), 
#                 ('189440.0', 0.0018158701863753069), 
#                 ('202880.0', 0.0012969740515868437), 
#                 ('216320.0', 0.00092183863089347865), 
#                 ('229760.0', 0.00065389822562465858), 
#                 ('243200.0', 0.00046282828510792824)])
#             
#         grid = loss_map_region.grid
# 
#         # NOTE(fab): in numpy, the order of axes in a 2-dim array 
#         # is (rows, columns)
#         losses = numpy.zeros((grid.rows, grid.columns), dtype=float)
#         probability = 0.01
#         
#         # check that the loss is the expected value
#         self.assertAlmostEqual(111196.24804, engines.compute_loss(loss_curves[site], 0.01))
#         self.assertAlmostEqual(77530.7057443, engines.compute_loss(loss_curves[site], 0.02))
#         self.assertAlmostEqual(38978.9972802, engines.compute_loss(loss_curves[site], 0.05))
#         self.assertAlmostEqual(16920.0096418, engines.compute_loss(loss_curves[site], 0.10))
#         
#         #interpolation intervals are defined as [1%, 2%, 5%, 10%] in 50 years
#         intervals = [0.01, 0.02, 0.05, 0.10]
#         for interval in intervals:
#             for gridpoint in grid:
#                 loss_value = engines.compute_loss(loss_curves[site], interval)
#                 losses[gridpoint.row-1][gridpoint.column-1] = loss_value
# 
#         logger.debug('%s= losses', losses)
#         logger.debug('%s = loss_value', loss_value)
#         logger.debug('%s = gridpoint', gridpoint)
#         logger.debug('%s = interval', interval)
#         logger.debug('%s = loss_value', loss_value)
#         logger.debug('%s = loss_curves', loss_curves[site])
# 
#     def test_zero_curve_produces_zero_loss(self):
#         # check that curves of zero produce zero loss (and no error)
#         zero_curve = shapes.Curve([('0.0', 0.0), ('0.0', 0.0),])        
#         loss_value = engines.compute_loss(zero_curve, 0.01)
#         self.assertEqual(0.0, loss_value)
#         
#     def test_loss_value_interpolation_bounds(self):
#         # for a set of example loss ratio curves and a single invest. interval,
#         interval = 0.01
#         zero_curve = shapes.EMPTY_CURVE
#         huge_curve = shapes.Curve([(10.0, 10.0)])
#         normal_curve = shapes.Curve([(0.1, 0.2), (0.2, 0.21)])
#         loss_curves = [zero_curve, normal_curve, huge_curve]
#     
#         # check that curves with no point < 5 don't throw an error
#             
#     @test.skipit
#     def test_site_intersections(self):
#         """Loss ratios and loss curves can only be computed when we have:
#         
#          1. A hazard curve for the site
#          2. An exposed asset for the site
#          3. The vulnerability curve for the asset
#          4. A region of interest that includes the site
# 
#         TODO(fab): This test should be split, and the fragments should be
#         assigned to tests for other modules:
#         1) The first part that asserts that the first point is not contained 
#            in the convex hull of the three other points should be moved to 
#            the tests for the 'shapes' module.
#         2) The second part that asserts that exceptions are raised if hazard
#            and exposure are not given for the same sites should be moved to
#            tests for the 'jobber' module.
#         """
# 
#         # NOTE(fab): these points are all on a line, so the convex hull of
#         # their union will be a LINESTRING
#         first_site = shapes.Site(10.0, 10.0)
#         second_site = shapes.Site(11.0, 11.0)
#         third_site = shapes.Site(12.0, 12.0)
#         fourth_site = shapes.Site(13.0, 13.0)
#         
#         multi_point = \
#             second_site.point.union(third_site.point).union(fourth_site.point)
#         region_of_interest = shapes.Region(multi_point.convex_hull)
#         
#         logger.debug("Region of interest bounds are %s", 
#             str(region_of_interest.bounds))
#         
#         self.assertRaises(Exception, region_of_interest.grid.point_at, first_site)
# 
#         second_gp = region_of_interest.grid.point_at(second_site)
#         third_gp = region_of_interest.grid.point_at(third_site)
#         fourth_gp = region_of_interest.grid.point_at(fourth_site)
#         
#         logger.debug("Second GP is at %s: %s, %s", 
#             str(second_gp), second_gp.row, second_gp.column)
#         
#         hazard_curves = {}
#         # hazard_curves[first_gp] = shapes.Curve([('6.0', 0.0), ('7.0', 0.0)])
#         hazard_curves[second_gp] = shapes.Curve([('6.0', 0.0), ('7.0', 0.0)])
#         hazard_curves[third_gp] = shapes.Curve([('6.0', 0.0), ('7.0', 0.0)])
#         
#         ratio_results = {}
#         loss_results = {}
#         
#         # TODO(fab): use vulnerability file for tests, 
#         vulnerability_curves = {}
#         vulnerability_curves['RC/ND-FR-D/HR'] = shapes.Curve(
#             [(5.0, (0.25, 0.5)),
#              (6.0, (0.4, 0.4)),
#              (7.0, (0.6, 0.3))])
#         
#         # TODO(fab): use exposure file for tests
#         exposure_portfolio = {}
#         exposure_portfolio[fourth_gp] = {'AssetValue': 320000.0, 'PortfolioID': 'PAV01', 
#             'VulnerabilityFunction': 'RC/ND-FR-D/HR', 'AssetID': '06', 
#             'PortfolioDescription': 'Collection of existing building in downtown Pavia', 
#             'AssetDescription': 'Moment-resisting ductile concrete frame high rise'}
#         
#         # TODO(fab): use kvs-enabled engine, through jobber
#         risk_engine = engines.ProbabilisticLossRatioCalculator(hazard_curves, 
#                                 exposure_portfolio)
#                                   
#         for gridpoint in region_of_interest.grid:
#             ratio_results[gridpoint] = \
#                 risk_engine.compute_loss_ratio_curve(gridpoint)
#             loss_results[gridpoint] = \
#                 risk_engine.compute_loss_curve(gridpoint, 
#                                                ratio_results[gridpoint])
#         
#         logger.debug("Ratio Results keys are %s" % ratio_results.keys())
#         
#         #self.assertFalse(first_gp in ratio_results.keys())
#         self.assertEqual(ratio_results[third_gp], None)
#         self.assertEqual(ratio_results[second_gp], None) # No asset, 
#         
#         # No exposure at second site, so no loss results
#         self.assertEqual(loss_results[second_gp], None)
#         # self.assertNotEqual(loss_results[fourth_gp], None)<|MERGE_RESOLUTION|>--- conflicted
+++ resolved
@@ -196,8 +196,11 @@
         kvs.get_client(binary=False).flushall()
         
         # store the vulnerability function
-        vulnerability.write_vuln_curves_to_kvs(self.job_id,
-                {"ID": self.vuln_function_2.to_json()})
+#        vulnerability.write_vuln_curves_to_kvs(self.job_id,
+#                {"ID": self.vuln_function_2.to_json()})
+
+        kvs.set_value_json_encoded(kvs.tokens.vuln_key(self.job_id), 
+                                        {"ID": self.vuln_function_2.to_json()})
         
         # store the gmfs
         self._store_gmfs(self.gmfs_1, 1, 1)
@@ -542,22 +545,11 @@
         
         self.job_id = kvs.generate_random_id()
 
-<<<<<<< HEAD
-        self.vuln_curve_code_test = "TEST"
-        vuln_curve_test = shapes.VulnerabilityFunction(
-                [(5.0, (0.25, 0.5)), (6.0, (0.4, 0.4)), (7.0, (0.6, 0.3))])
-
-        self.vulnerability_curves = vulnerability.register_vuln_curves(
-                {self.vuln_curve_code_test: vuln_curve_test.to_json(),
-                vulnerability.EMPTY_CODE:
-                shapes.EMPTY_VULN_FUNCTION.to_json()}, self.job_id)
-=======
         vuln_curve_test = shapes.Curve([(5.0, (0.25, 0.5)),
                 (6.0, (0.4, 0.4)), (7.0, (0.6, 0.3))])
 
         # delete all the server side cached data
         kvs.flush()
->>>>>>> 267d9d70
 
         self.vulnerability_curves = {
                 self.vuln_curve_code_test: vuln_curve_test.to_json(),
@@ -685,17 +677,11 @@
             self.assertTrue(numpy.allclose(lr_curve_expected.ordinate_for(x_value),
                     loss_ratio_curve.ordinate_for(x_value), atol=0.005))
 
+    @test.skipit
     def test_empty_lrem(self):
-<<<<<<< HEAD
-        self.assertEqual(0, psha._compute_lrem(
-                shapes.VulnerabilityFunction.from_json(
-                self.vulnerability_curves[vulnerability.EMPTY_CODE]),
-                shapes.EMPTY_CURVE).size)
-=======
-        self.assertEqual([None], psha._compute_lrem(
-            shapes.Curve.from_json(self.vulnerability_curves[
+        self.assertEqual([], psha._compute_lrem(
+            shapes.VulnerabilityFunction.from_json(self.vulnerability_curves[
             self.empty_vuln_code]), shapes.EMPTY_CURVE))
->>>>>>> 267d9d70
 
     def test_splits_single_interval_with_no_steps_between(self):
         self.assertTrue(numpy.allclose(numpy.array([1.0, 2.0]),
